--- conflicted
+++ resolved
@@ -1,5 +1,4 @@
 {
-<<<<<<< HEAD
   "name": "datapm-registry-backend",
   "description": "The datapm-registry server backend",
   "main": "dist/index.js",
@@ -85,10 +84,13 @@
     "@types/mixpanel": "^2.14.2",
     "@types/mkdirp": "^1.0.1",
     "@types/mocha": "^8.0.3",
+    "@types/node": "^14.11.2",
     "@types/semver": "^7.3.1",
     "@types/uuid": "^8.0.0",
     "chai": "^4.2.0",
     "del": "^6.0.0",
+    "husky": "^4.3.0",
+		"pretty-quick": "^3.0.2",
     "mocha": "^8.1.3",
     "nodemon": "^2.0.4",
     "source-map-support": "^0.5.16",
@@ -97,100 +99,10 @@
     "tsc-watch": "^4.2.3",
     "tslint": "^6.1.2",
     "typescript": "^3.8.3"
+  },
+  "husky": {
+    "hooks": {
+      "pre-commit": "pretty-quick --staged"
+    }
   }
-=======
-	"name": "datapm-registry-backend",
-	"description": "The datapm-registry server backend",
-	"main": "dist/index.js",
-	"typings": "dist/index.d.ts",
-	"module": "dist/index.js",
-	"scripts": {
-		"prebuild": "rm -rf dist; npm run codegen",
-		"build": "tsc",
-		"postbuild": "gulp",
-		"start": "npx nodemon --watch 'src/**/*.ts' --ignore 'src/**/*.spec.ts' --exec 'ts-node' src/index.ts",
-		"start:server": "cd dist && TYPEORM_IS_DIST=true  node index.js",
-		"test": "npx jest",
-		"codegen": "graphql-codegen --config codegen.yml"
-	},
-	"repository": {
-		"type": "git",
-		"url": "git+https://github.com/big-armor/datapm-registery.git"
-	},
-	"author": "Travis Collins",
-	"license": "CC-BY-NC-ND-4.0",
-	"bugs": {
-		"url": "https://github.com/big-armor/datapm-registry/issues"
-	},
-	"homepage": "https://github.com/big-armor/datapm-registry#readme",
-	"dependencies": {
-		"@google-cloud/secret-manager": "^3.1.0",
-		"@google-cloud/storage": "^5.1.1",
-		"@sendgrid/helpers": "^7.2.0",
-		"@sendgrid/mail": "^7.2.1",
-		"@types/node": "^14.11.2",
-		"ajv": "^6.12.3",
-		"apollo-server": "^2.11.0",
-		"apollo-server-constraint-directive": "^1.2.5",
-		"atob": "^2.1.2",
-		"dataloader": "^2.0.0",
-		"datapm-lib": "^0.2.8",
-		"express-enforces-ssl": "^1.1.0",
-		"express-http-proxy": "^1.6.0",
-		"express-jwt": "^6.0.0",
-		"graphql": "^14.6.0",
-		"graphql-fields": "^2.0.3",
-		"graphql-scalars": "^1.2.2",
-		"graphql-type-json": "^0.3.2",
-		"gulp": "^4.0.2",
-		"helmet": "^3.23.3",
-		"jsonwebtoken": "^8.5.1",
-		"jwks-rsa": "^1.8.1",
-		"mixpanel": "^0.11.0",
-		"mkdirp": "^1.0.4",
-		"moment": "^2.27.0",
-		"pg": "^8.3.0",
-		"pg-god": "^1.0.5",
-		"reflect-metadata": "^0.1.13",
-		"semver": "^7.3.2",
-		"typeorm": "0.2.25",
-		"uuid": "^8.2.0"
-	},
-	"devDependencies": {
-		"@graphql-codegen/add": "^1.13.1",
-		"@graphql-codegen/cli": "^1.13.1",
-		"@graphql-codegen/introspection": "^1.17.8",
-		"@graphql-codegen/typescript": "^1.17.8",
-		"@graphql-codegen/typescript-operations": "^1.13.1",
-		"@graphql-codegen/typescript-resolvers": "^1.17.8",
-		"@types/atob": "^2.1.2",
-		"@types/express-enforces-ssl": "^1.1.1",
-		"@types/express-http-proxy": "^1.6.1",
-		"@types/graphql-fields": "^1.3.2",
-		"@types/gulp": "^4.0.6",
-		"@types/gulp-install": "^0.6.31",
-		"@types/helmet": "0.0.47",
-		"@types/json-schema": "^7.0.5",
-		"@types/jsonwebtoken": "^8.5.0",
-		"@types/mixpanel": "^2.14.2",
-		"@types/mkdirp": "^1.0.1",
-		"@types/semver": "^7.3.1",
-		"@types/uuid": "^8.0.0",
-		"husky": "^4.3.0",
-		"jest": "^26.3.0",
-		"pretty-quick": "^3.0.2",
-		"source-map-support": "^0.5.16",
-		"ts-jest": "^26.2.0",
-		"ts-loader": "^6.2.2",
-		"ts-node": "^8.8.1",
-		"tsc-watch": "^4.2.3",
-		"tslint": "^6.1.2",
-		"typescript": "^3.8.3"
-	},
-	"husky": {
-		"hooks": {
-			"pre-commit": "pretty-quick --staged"
-		}
-	}
->>>>>>> 2bf8b684
 }