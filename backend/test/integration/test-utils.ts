--- conflicted
+++ resolved
@@ -96,11 +96,7 @@
                         expect(email.text).to.not.contain("{{token}}");
                         expect(email.text).to.not.contain("{{");
 
-<<<<<<< HEAD
-                        const emailValidationToken = (email.text as String).match(/#token=([a-zA-z0-9-]+)/);
-=======
                         const emailValidationToken = (email.text as String).match(/\?token=([a-zA-z0-9-]+)/);
->>>>>>> 5eb81546
 
                         resolve({
                             emailVerificationToken: emailValidationToken!.pop()!
