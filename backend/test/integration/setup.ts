import { GenericContainer, StartedTestContainer, Wait } from "testcontainers";

import execa from "execa";
import { Stream } from "stream";
import * as readline from "readline";
import pidtree from "pidtree";
import { Observable } from "@apollo/client/core";
<<<<<<< HEAD
import fs from "fs";
=======
import { before } from "mocha";

>>>>>>> b2a175bc
const maildev = require("maildev");

let container: StartedTestContainer;
let serverProcess: execa.ExecaChildProcess;
let mailServer: any;
export let mailObservable: Observable<any>;

const TEMP_STORAGE_URL = "file://~/temp/datapm-storage";

before(async function () {
    console.log("Starting postgres temporary container");

    this.timeout(1200000);
    container = await new GenericContainer("postgres")
        .withEnv("POSTGRES_PASSWORD", "postgres")
        .withEnv("POSTGRES_DB", "datapm")
        .withTmpFs({ "/temp_pgdata": "rw,noexec,nosuid,size=65536k" })
        .withExposedPorts(5432)
        .start();

    const postgresPortNumber = container.getMappedPort(5432);

    console.log("Postgres started");

    // star the maildev server
    mailServer = new maildev({
        smtp: 1025,
        web: 1081,
        ignoreTLS: true
    });

    let mailObserver: ZenObservable.SubscriptionObserver<any>;

    mailServer.listen((err: any) => {
        mailObservable = new Observable<any>((observer) => {
            mailObserver = observer;
        });
    });

    mailServer.on("new", function (email: any) {
        mailObserver.next(email);
    });

    serverProcess = execa("npm", ["run", "start-nowatch"], {
        env: {
            TYPEORM_PORT: postgresPortNumber.toString(),
            REQUIRE_EMAIL_VERIFICATION: "true",
            SMTP_PORT: "1025",
            SMTP_SERVER: "localhost",
            SMTP_USER: "",
            SMTP_PASSWORD: "",
            SMTP_SECURE: "false",
            SMTP_FROM_ADDRESS: "test@localhost",
            SMTP_FROM_NAME: "local-test",
            STORAGE_URL: TEMP_STORAGE_URL
        }
    });

    serverProcess.stdout!.pipe(process.stdout);
    serverProcess.stderr!.pipe(process.stderr);

    // Wait for the server to start
    await new Promise(async (r) => {
        let serverReady = false;

        console.log("Waiting for server to start");
        serverProcess.stdout!.on("data", (buffer: Buffer) => {
            const line = buffer.toString();
            //console.log(line);
            if (line.indexOf("🚀") != -1) {
                console.log("Server started!");
                serverReady = true;

                fs.mkdirSync(TEMP_STORAGE_URL, { recursive: true });
                r();
            }
        });

        serverProcess.stdout!.on("error", (err: Error) => {
            console.error(JSON.stringify(err, null, 1));
        });

        serverProcess.stdout!.on("close", () => {
            if (!serverReady) throw new Error("Registry server exited before becoming ready");
        });

        setTimeout(function () {
            if (!serverReady) throw new Error("Timedout waiting for registry server to start");
        }, 30000);
    });
});

after(async function () {
    this.timeout(30000);

    if (container) await container.stop();

    console.log("postgres container stopped normally");

    serverProcess.stdout!.destroy();
    serverProcess.stderr!.destroy();

    let pids = pidtree(serverProcess.pid, { root: true });

    // recursively kill all child processes
    (await pids).map((p) => {
        console.log("Killing process " + p);
        try {
            process.kill(p);
        } catch (error) {
            console.error("Error killing process " + p);
            console.error(error);
        }
    });

    fs.rmdirSync(TEMP_STORAGE_URL);
    mailServer.close();
});<|MERGE_RESOLUTION|>--- conflicted
+++ resolved
@@ -5,12 +5,8 @@
 import * as readline from "readline";
 import pidtree from "pidtree";
 import { Observable } from "@apollo/client/core";
-<<<<<<< HEAD
 import fs from "fs";
-=======
 import { before } from "mocha";
-
->>>>>>> b2a175bc
 const maildev = require("maildev");
 
 let container: StartedTestContainer;
