--- conflicted
+++ resolved
@@ -1,13 +1,8 @@
-<<<<<<< HEAD
-import { Entity, Column, Index, PrimaryGeneratedColumn, ManyToOne, JoinColumn } from "typeorm";
-=======
 import { Entity, Column, PrimaryColumn, Index, PrimaryGeneratedColumn, ManyToOne, JoinColumn } from "typeorm";
->>>>>>> 88d91a94
 import { CollectionIdentifier } from "../generated/graphql";
 import { User } from './User';
 
 import { BaseModel } from "./BaseModel";
-import { User } from "./User";
 
 @Entity()
 @Index("name")
