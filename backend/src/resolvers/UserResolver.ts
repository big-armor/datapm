import { ApolloError, AuthenticationError, ValidationError } from "apollo-server";
import { AuthenticatedContext } from "../context";
<<<<<<< HEAD
import {
    AUTHENTICATION_ERROR,
    Base64ImageUpload,
    CreateUserInput,
    UpdateMyPasswordInput,
    UpdateUserInput
} from "../generated/graphql";
=======
import { AUTHENTICATION_ERROR, CreateUserInput, UpdateMyPasswordInput, UpdateUserInput } from "../generated/graphql";
import { CatalogRepository } from "../repository/CatalogRepository";
>>>>>>> 68850fbc
import { UserRepository } from "../repository/UserRepository";
import { hashPassword } from "../util/PasswordUtil";
import { getGraphQlRelationName } from "../util/relationNames";
import { ImageType } from "../storage/images/image-type";
import { ImageStorageService } from "../storage/images/image-storage-service";

export const emailAddressAvailable = async (
    _0: any,
    { emailAddress }: { emailAddress: string },
    context: AuthenticatedContext,
    info: any
) => {
    const user = await context.connection.manager.getCustomRepository(UserRepository).getUserByEmail(emailAddress);

    return user == null;
};

export const usernameAvailable = async (_0: any, { username }: { username: string }, context: AuthenticatedContext) => {
    const user = await context.connection.manager.getCustomRepository(UserRepository).getUserByUsername(username);

    const catalog = await context.connection.manager
        .getCustomRepository(CatalogRepository)
        .findCatalogBySlug({ slug: username });

    return user == null && catalog == null;
};

export const createMe = async (
    _0: any,
    { value }: { value: CreateUserInput },
    context: AuthenticatedContext,
    info: any
) => {
    if ((await emailAddressAvailable(_0, { emailAddress: value.emailAddress }, context, info)) == false) {
        throw new ValidationError("EMAIL_ADDRESS_NOT_AVAILABLE");
    }

    if ((await usernameAvailable(_0, { username: value.username }, context)) == false) {
        throw new ValidationError("USERNAME_NOT_AVAILABLE");
    }
    return await context.connection.manager.getCustomRepository(UserRepository).createUser({
        value,
        relations: getGraphQlRelationName(info)
    });
};

export const updateMe = async (
    _0: any,
    { value }: { value: UpdateUserInput },
    context: AuthenticatedContext,
    info: any
) => {
    return await context.connection.manager.getCustomRepository(UserRepository).updateUser({
        username: context.me.username,
        value,
        relations: getGraphQlRelationName(info)
    });
};

export const updateMyPassword = async (
    _0: any,
    { value }: { value: UpdateMyPasswordInput },
    context: AuthenticatedContext,
    info: any
) => {
    const user = await context.connection.manager
        .getCustomRepository(UserRepository)
        .getUserByLogin(context.me.username, getGraphQlRelationName(info));

    if (user == null) {
        throw new AuthenticationError(AUTHENTICATION_ERROR.WRONG_CREDENTIALS);
    }

    const oldPasswordHash = hashPassword(value.oldPassword, user.passwordSalt);
    if (oldPasswordHash != user.passwordHash) {
        throw new AuthenticationError(AUTHENTICATION_ERROR.WRONG_CREDENTIALS);
    }

    const newPasswordHash = hashPassword(value.newPassword, user.passwordSalt);

    return await context.connection.manager.getCustomRepository(UserRepository).updateUserPassword({
        username: context.me.username,
        passwordHash: newPasswordHash
    });
};

export const setMyCoverImage = async (
    _0: any,
    { image }: { image: Base64ImageUpload },
    context: AuthenticatedContext,
    info: any
) => {
    return await ImageStorageService.INSTANCE.saveImageFromBase64(
        context.me.id,
        image.base64,
        ImageType.USER_COVER_IMAGE,
        context
    );
};

export const setMyAvatarImage = async (
    _0: any,
    { image }: { image: Base64ImageUpload },
    context: AuthenticatedContext,
    info: any
) => {
    return await ImageStorageService.INSTANCE.saveImageFromBase64(
        context.me.id,
        image.base64,
        ImageType.USER_AVATAR_IMAGE,
        context
    );
};

export const disableMe = async (_0: any, {}, context: AuthenticatedContext, info: any) => {
    return await context.connection.manager.getCustomRepository(UserRepository).markUserActiveStatus({
        username: context.me.username,
        active: false,
        relations: getGraphQlRelationName(info)
    });
};<|MERGE_RESOLUTION|>--- conflicted
+++ resolved
@@ -1,6 +1,5 @@
-import { ApolloError, AuthenticationError, ValidationError } from "apollo-server";
+import { AuthenticationError, ValidationError } from "apollo-server";
 import { AuthenticatedContext } from "../context";
-<<<<<<< HEAD
 import {
     AUTHENTICATION_ERROR,
     Base64ImageUpload,
@@ -8,10 +7,7 @@
     UpdateMyPasswordInput,
     UpdateUserInput
 } from "../generated/graphql";
-=======
-import { AUTHENTICATION_ERROR, CreateUserInput, UpdateMyPasswordInput, UpdateUserInput } from "../generated/graphql";
 import { CatalogRepository } from "../repository/CatalogRepository";
->>>>>>> 68850fbc
 import { UserRepository } from "../repository/UserRepository";
 import { hashPassword } from "../util/PasswordUtil";
 import { getGraphQlRelationName } from "../util/relationNames";
