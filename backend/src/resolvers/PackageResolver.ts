import { ApolloError, ForbiddenError, UserInputError } from "apollo-server";
import graphqlFields from "graphql-fields";
import { AuthenticatedContext, Context } from "../context";
import { PackageEntity } from "../entity/PackageEntity";
import { ActivityLogRepository, createActivityLog } from "../repository/ActivityLogRepository";
import {
    Base64ImageUpload,
    Catalog,
    CatalogIdentifierInput,
    Collection,
    CreatePackageInput,
    Package,
    PackageIdentifier,
    PackageIdentifierInput,
    Permission,
    UpdatePackageInput,
    Version,
    VersionIdentifierInput,
    ActivityLogEventType,
    ActivityLogChangeType,
    ActivityLogResult
} from "../generated/graphql";
import { UserCatalogPermissionRepository } from "../repository/CatalogPermissionRepository";
import { PackagePermissionRepository } from "../repository/PackagePermissionRepository";
import { PackageRepository } from "../repository/PackageRepository";
import { getGraphQlRelationName, getRelationNames } from "../util/relationNames";
import { ImageStorageService } from "../storage/images/image-storage-service";
import { VersionRepository } from "../repository/VersionRepository";
import { hasCollectionPermissions } from "./UserCollectionPermissionResolver";
import { CatalogRepository } from "../repository/CatalogRepository";
import { resolvePackagePermissions } from "../directive/hasPackagePermissionDirective";
import { hasPackageEntityPermissions } from "./UserPackagePermissionResolver";
import { versionEntityToGraphqlObject } from "./VersionResolver";
import {
    catalogEntityToGraphQL,
    getCatalogByIdentifier,
    getCatalogFromCacheOrDbById,
    getCatalogFromCacheOrDbBySlug
} from "./CatalogResolver";
import { activtyLogEntityToGraphQL } from "./ActivityLogResolver";
<<<<<<< HEAD
import { resolveCatalogPermissionsForEntity } from "../directive/hasCatalogPermissionDirective";
=======
import { Connection, EntityManager } from "typeorm";
import { VersionEntity } from "../entity/VersionEntity";
import { getUserFromCacheOrDbById } from "./UserResolver";
import { getCollectionFromCacheOrDbOrFail } from "./CollectionResolver";
import { PackageDataStorageService } from "../storage/data/package-data-storage-service";
import { getCatalogPermissionsFromCacheOrDb } from "./UserCatalogPermissionResolver";
>>>>>>> cf62774c

export const packageEntityToGraphqlObjectOrNull = async (
    context: Context,
    connection: EntityManager | Connection,
    packageEntity: PackageEntity
): Promise<Package | null> => {
    if (!packageEntity) {
        return null;
    }

    return packageEntityToGraphqlObject(context, connection, packageEntity);
};

export const packageEntityToGraphqlObject = async (
    context: Context,
    connection: EntityManager | Connection,
    packageEntity: PackageEntity
): Promise<Package> => {
    if (packageEntity.catalog != null) {
        return {
            identifier: {
                registryURL: process.env["REGISTRY_URL"]!,
                catalogSlug: packageEntity.catalog.slug,
                packageSlug: packageEntity.slug
            }
        };
    }

    const packageEntityLoaded = await getPackageFromCacheOrDbByIdOrFail(context, connection, packageEntity.id, true);
    return {
        identifier: {
            registryURL: process.env["REGISTRY_URL"]!,
            catalogSlug: packageEntityLoaded.catalog.slug,
            packageSlug: packageEntityLoaded.slug
        }
    };
};

export const usersByPackage = async (
    _0: any,
    { identifier }: { identifier: PackageIdentifierInput },
    context: AuthenticatedContext,
    info: any
) => {
    const relations = getGraphQlRelationName(info);
    const packageEntity = await getPackageFromCacheOrDbOrFail(context, identifier);

    return await context.connection.manager
        .getCustomRepository(PackagePermissionRepository)
        .usersByPackage(packageEntity, relations);
};

export const myRecentlyViewedPackages = async (
    _0: any,
    { limit, offSet }: { limit: number; offSet: number },
    context: AuthenticatedContext,
    info: any
): Promise<ActivityLogResult> => {
    const relations = getGraphQlRelationName(info);
    const [searchResponse, count] = await context.connection.manager
        .getCustomRepository(ActivityLogRepository)
        .myRecentlyViewedPackages(context.me, limit, offSet, relations);

    return {
        hasMore: count - (offSet + limit) > 0,
        logs: await Promise.all(searchResponse.map((p) => activtyLogEntityToGraphQL(context, context.connection, p))),
        count
    };
};

export const myPackages = async (
    _0: any,
    { limit, offset }: { limit: number; offset: number },
    context: AuthenticatedContext,
    info: any
) => {
    const relations = getGraphQlRelationName(info);
    const [searchResponse, count] = await context.connection.manager
        .getCustomRepository(PackageRepository)
        .myPackages(context.me, limit, offset, relations);

    return {
        hasMore: count - (offset + limit) > 0,
        packages: await Promise.all(
            searchResponse.map((p) => packageEntityToGraphqlObject(context, context.connection, p))
        ),
        count
    };
};

export const getLatestPackages = async (
    _0: any,
    { limit, offSet }: { limit: number; offSet: number },
    context: AuthenticatedContext,
    info: any
) => {
    const relations = getGraphQlRelationName(info);
    const [searchResponse, count] = await context.connection.manager
        .getCustomRepository(PackageRepository)
        .getLatestPackages(context.me, limit, offSet, relations);

    searchResponse.forEach((p) => context.cache.storePackageToCache(p));
    const resolvedPackages = await Promise.all(
        searchResponse.map((p) => packageEntityToGraphqlObject(context, context.connection, p))
    );

    return {
        hasMore: count - (offSet + limit) > 0,
        packages: resolvedPackages,
        count
    };
};

export const packageVersions = async (parent: Package, _1: any, context: AuthenticatedContext, info: any) => {
    const packageEntity = await getPackageFromCacheOrDbOrFail(context, parent.identifier);
    const versions = await getPackageVersionsFromCacheOrDbById(
        context,
        packageEntity.id,
        getRelationNames(graphqlFields(info))
    );
    return versions.map(async (v) => await versionEntityToGraphqlObject(context, context.connection, v));
};

export const packageCatalog = async (
    parent: Package,
    _1: any,
    context: AuthenticatedContext,
    info: any
): Promise<Catalog> => {
    const packageEntity = await getPackageFromCacheOrDbOrFail(context, parent.identifier);
    const catalog = await getCatalogFromCacheOrDbById(
        context,
        packageEntity.catalogId,
        getRelationNames(graphqlFields(info))
    );
    if (!catalog) {
        throw new Error("CATALOG_NOT_FOUND");
    }

    if (!(await hasPackageEntityPermissions(context, packageEntity, Permission.VIEW))) {
        return {
            identifier: {
                catalogSlug: catalog.slug,
                registryURL: process.env["REGISTRY_URL"]
            }
        };
    }

    return catalogEntityToGraphQL(catalog);
};

export const packageLatestVersion = async (
    parent: Package,
    _1: any,
    context: AuthenticatedContext,
    info: any
): Promise<Version | null> => {
    const packageEntity = await getPackageFromCacheOrDbOrFail(context, parent.identifier);
    if (!(await hasPackageEntityPermissions(context, packageEntity, Permission.VIEW))) {
        return null;
    }

    const catalog = await getCatalogFromCacheOrDbById(context, packageEntity.catalogId);
    if (catalog === undefined) {
        throw new ApolloError("Could not find catalog " + packageEntity.catalogId, "CATALOG_NOT_FOUND");
    }

    const version = await getPackageLatestVersionFromCacheOrDbById(
        context,
        packageEntity.id,
        getGraphQlRelationName(info)
    );
    if (version == undefined) {
        return null;
    }

    return versionEntityToGraphqlObject(context, context.connection, version);
};

export const findPackagesForCollection = async (
    parent: Collection,
    _1: any,
    context: AuthenticatedContext,
    info: any
) => {
    const collectionEntity = await getCollectionFromCacheOrDbOrFail(
        context,
        context.connection,
        parent.identifier.collectionSlug
    );
    if (!(await hasCollectionPermissions(context, collectionEntity, Permission.VIEW))) {
        return [];
    }

    const packages = await context.connection
        .getCustomRepository(PackageRepository)
        .findPackagesForCollection(context.me?.id, collectionEntity.id, getGraphQlRelationName(info));
    packages.forEach((p) => context.cache.storePackageToCache(p));

    return await Promise.all(packages.map((p) => packageEntityToGraphqlObject(context, context.connection, p)));
};

export const findPackageIdentifier = async (parent: Package, _1: any, context: AuthenticatedContext, info: any) => {
    return parent.identifier;
};

export const myPackagePermissions = async (parent: Package, _0: any, context: AuthenticatedContext) => {
    const packageEntity = await getPackageFromCacheOrDbOrFail(context, parent.identifier);

    const catalog = await getCatalogFromCacheOrDbById(context, packageEntity.catalogId);
    if (catalog == null) {
        throw new Error("CATALOG_NOT_FOUND - " + packageEntity.catalogId);
    }

    return resolvePackagePermissions(
        context,
        {
            catalogSlug: catalog?.slug,
            packageSlug: packageEntity.slug
        },
        context.me
    );
};

export const findPackageCreator = async (parent: Package, _1: any, context: AuthenticatedContext, info: any) => {
    const packageEntity = await getPackageFromCacheOrDbOrFail(context, parent.identifier);
    return getUserFromCacheOrDbById(context, context.connection, packageEntity.creatorId, getGraphQlRelationName(info));
};

export const findPackage = async (
    _0: any,
    { identifier }: { identifier: PackageIdentifierInput },
    context: Context,
    info: any
) => {
    return context.connection.transaction(async (transaction) => {
        const packageEntity = await getPackageFromCacheOrDbOrFail(context, identifier, getGraphQlRelationName(info));

        packageEntity.viewCount++;
        await transaction.save(packageEntity);

        if (context.me) {
            await createActivityLog(transaction, {
                userId: context.me?.id,
                eventType: ActivityLogEventType.PACKAGE_VIEWED,
                targetPackageId: packageEntity.id
            });
        }

        return packageEntityToGraphqlObject(context, context.connection, packageEntity);
    });
};

export const packageFetched = async (
    _0: any,
    { identifier }: { identifier: VersionIdentifierInput },
    context: AuthenticatedContext,
    info: any
) => {
    return await context.connection.transaction(async (transaction) => {
        const packageEntity = await getPackageFromCacheOrDbOrFail(context, identifier, getGraphQlRelationName(info));

        const versionEntity = await transaction.getCustomRepository(VersionRepository).findOneOrFail({ identifier });

        packageEntity.fetchCount++;
        await transaction.save(packageEntity);

        await createActivityLog(transaction, {
            userId: context!.me!.id,
            eventType: ActivityLogEventType.PACKAGE_FETCHED,
            targetPackageId: packageEntity.id,
            targetPackageVersionId: versionEntity.id
        });
    });
};

export const searchPackages = async (
    _0: any,
    { query, limit, offSet }: { query: string; limit: number; offSet: number },
    context: AuthenticatedContext,
    info: any
) => {
    const [searchResponse, count] = await context.connection.manager
        .getCustomRepository(PackageRepository)
        .search({ user: context.me, query, limit, offSet, relations: getRelationNames(graphqlFields(info).packages) });

    return {
        hasMore: count - (offSet + limit) > 0,
        packages: await Promise.all(
            searchResponse.map((p) => packageEntityToGraphqlObject(context, context.connection, p))
        ),
        count
    };
};

export const createPackage = async (
    _0: any,
    { value }: { value: CreatePackageInput },
    context: AuthenticatedContext,
    info: any
) => {
    return await context.connection.transaction(async (transaction) => {
        try {
            const packageEntity = await transaction.getCustomRepository(PackageRepository).createPackage({
                userId: context.me?.id,
                packageInput: value,
                relations: getGraphQlRelationName(info)
            });

            await createActivityLog(transaction, {
                userId: context!.me!.id,
                eventType: ActivityLogEventType.PACKAGE_CREATED,
                targetPackageId: packageEntity?.id
            });

<<<<<<< HEAD
            await createActivityLog(transaction, {
                userId: context.me.id,
                eventType: ActivityLogEventType.CATALOG_PACKAGE_ADDED,
                targetCatalogId: packageEntity.catalogId,
                targetPackageId: packageEntity.id
            });

            return await packageEntityToGraphqlObject(transaction, packageEntity);
=======
            return await packageEntityToGraphqlObject(context, transaction, packageEntity);
>>>>>>> cf62774c
        } catch (error) {
            if (error.message == "CATALOG_NOT_FOUND") {
                throw new UserInputError("CATALOG_NOT_FOUND");
            }

            throw new ApolloError("UNKNOWN_ERROR - " + error.message);
        }
    });
};

export const updatePackage = async (
    _0: any,
    { identifier, value }: { identifier: PackageIdentifierInput; value: UpdatePackageInput },
    context: AuthenticatedContext,
    info: any
) => {
    if (value.newCatalogSlug) {
        const catalog = await context.connection
            .getCustomRepository(CatalogRepository)
            .findCatalogBySlugOrFail(value.newCatalogSlug);
        // check that this user has the right to move this package to a different catalog
        const hasEditPermission = (await resolveCatalogPermissionsForEntity(context, catalog)).includes(
            Permission.EDIT
        );

        if (!hasEditPermission) {
            throw new ForbiddenError("NOT_AUTHORIZED");
        }
    }

    return await context.connection.transaction(async (transaction) => {
        const packageEntity = await transaction
            .getCustomRepository(PackageRepository)
            .findPackageOrFail({ identifier });

        const [packageEntityUpdated, propertiesChanged] = await transaction
            .getCustomRepository(PackageRepository)
            .updatePackage({
                catalogSlug: identifier.catalogSlug,
                packageSlug: identifier.packageSlug,
                packageInput: value,
                relations: getGraphQlRelationName(info)
            });

        await createActivityLog(transaction, {
            userId: context.me.id,
            eventType: ActivityLogEventType.PACKAGE_EDIT,
            targetPackageId: packageEntity.id,
            propertiesEdited: propertiesChanged
        });

        if (value.isPublic !== undefined) {
            await createActivityLog(transaction, {
                userId: context.me.id,
                eventType: ActivityLogEventType.PACKAGE_PUBLIC_CHANGED,
                targetPackageId: packageEntity.id,
                changeType: value.isPublic
                    ? ActivityLogChangeType.PUBLIC_ENABLED
                    : ActivityLogChangeType.PUBLIC_DISABLED
            });
        }

<<<<<<< HEAD
        return packageEntityToGraphqlObject(context.connection, packageEntityUpdated);
=======
        const packageEntityUpdated = await transaction.getCustomRepository(PackageRepository).updatePackage({
            catalogSlug: identifier.catalogSlug,
            packageSlug: identifier.packageSlug,
            packageInput: value,
            relations: getGraphQlRelationName(info)
        });

        return packageEntityToGraphqlObject(context, transaction, packageEntityUpdated);
    });
};

export const movePackage = async (
    _0: any,
    {
        identifier,
        catalogIdentifier: targetCatalog
    }: { identifier: PackageIdentifierInput; catalogIdentifier: CatalogIdentifierInput },
    context: AuthenticatedContext,
    info: any
) => {
    return context.connection.transaction(async (transaction) => {
        if (identifier.catalogSlug === targetCatalog.catalogSlug) {
            throw new Error("MOVE_TO_SAME_CATALOG_NOT_ALLOWED");
        }

        const newIdentifier = { catalogSlug: targetCatalog.catalogSlug, packageSlug: identifier.packageSlug };
        const existingPackageInTargetCatalog = await getPackageFromCacheOrDb(context, newIdentifier);
        if (existingPackageInTargetCatalog) {
            throw new Error("PACKAGE_IDENTIFIER_NOT_AVAILABLE");
        }

        const packageEntity = await getPackageFromCacheOrDbOrFail(context, identifier);
        const targetCatalogEntity = await getCatalogFromCacheOrDbBySlug(
            context,
            transaction,
            targetCatalog.catalogSlug
        );

        packageEntity.catalog = targetCatalogEntity;
        packageEntity.catalogId = targetCatalogEntity.id;

        if (!targetCatalogEntity.isPublic) {
            packageEntity.isPublic = false;
        }

        await transaction.getCustomRepository(PackageRepository).save(packageEntity);
        await transaction
            .getCustomRepository(PackagePermissionRepository)
            .deleteUsersPermissionsByPackageId(packageEntity.id);

        const userPermission = await getCatalogPermissionsFromCacheOrDb(context, targetCatalogEntity.id, context.me.id);
        await transaction
            .getCustomRepository(PackagePermissionRepository)
            .storePackagePermissions(transaction, context.me.id, packageEntity.id, userPermission.permissions);

        await PackageDataStorageService.INSTANCE.movePackageDataInNewCatalog(
            context,
            identifier.catalogSlug,
            targetCatalog.catalogSlug,
            identifier.packageSlug
        );
>>>>>>> cf62774c
    });
};

export const setPackageCoverImage = async (
    _0: any,
    { identifier, image }: { identifier: PackageIdentifierInput; image: Base64ImageUpload },
    context: AuthenticatedContext,
    info: any
) => {
    const packageEntity = await getPackageFromCacheOrDbOrFail(context, identifier);
    return ImageStorageService.INSTANCE.savePackageCoverImage(packageEntity.id, image.base64);
};

export const deletePackage = async (
    _0: any,
    { identifier }: { identifier: PackageIdentifierInput },
    context: AuthenticatedContext,
    info: any
) => {
    return context.connection.transaction(async (transaction) => {
        const packageEntity = await transaction.getCustomRepository(PackageRepository).findPackageOrFail({
            identifier
        });

        await createActivityLog(transaction, {
            userId: context.me!.id,
            eventType: ActivityLogEventType.PACKAGE_DELETED,
            targetPackageId: packageEntity.id,
            targetCatalogId: packageEntity.catalogId
        });

        await createActivityLog(transaction, {
            userId: context.me!.id,
            eventType: ActivityLogEventType.CATALOG_PACKAGE_REMOVED,
            targetCatalogId: packageEntity.catalog.id,
            removedItemName: identifier.catalogSlug + "/" + identifier.packageSlug,
            removedItemId: packageEntity.id
        });

        return transaction.getCustomRepository(PackageRepository).deletePackage({
            identifier,
            context
        });
    });
};

export const userPackages = async (
    _0: any,
    { username, limit, offSet }: { username: string; limit: number; offSet: number },
    context: AuthenticatedContext,
    info: any
) => {
    const relations = getGraphQlRelationName(info);
    const [searchResponse, count] = await context.connection.manager
        .getCustomRepository(PackageRepository)
        .userPackages({ user: context.me, username, offSet, limit, relations });

    return {
        hasMore: count - (offSet + limit) > 0,
        packages: await Promise.all(
            searchResponse.map((p) => packageEntityToGraphqlObject(context, context.connection, p))
        ),
        count
    };
};

export const catalogPackages = async (
    _0: any,
    { identifier, limit, offset }: { identifier: CatalogIdentifierInput; limit: number; offset: number },
    context: AuthenticatedContext,
    info: any
) => {
    const repository = context.connection.manager.getCustomRepository(CatalogRepository);
    const catalogEntity = await repository.findCatalogBySlugOrFail(identifier.catalogSlug);
    const relations = getGraphQlRelationName(info);
    const packages = await context.connection.manager
        .getCustomRepository(CatalogRepository)
        .catalogPackages(catalogEntity.id, limit, offset, relations);

    return packages.map((p) => packageEntityToGraphqlObject(context, context.connection, p));
};

export const packageDescription = async (parent: Package, _1: any, context: Context): Promise<string | null> => {
    const packageEntity = await getPackageFromCacheOrDbOrFail(context, parent.identifier);
    if (!(await hasPackageEntityPermissions(context, packageEntity, Permission.VIEW))) {
        return null;
    }

    return packageEntity.description || null;
};

export const packageDisplayName = async (parent: Package, _1: any, context: Context): Promise<string | null> => {
    const packageEntity = await getPackageFromCacheOrDbOrFail(context, parent.identifier);
    if (!(await hasPackageEntityPermissions(context, packageEntity, Permission.VIEW))) {
        return null;
    }

    return packageEntity.displayName || null;
};

export const packageCreatedAt = async (parent: Package, _1: any, context: Context): Promise<Date | null> => {
    const packageEntity = await getPackageFromCacheOrDbOrFail(context, parent.identifier);
    if (!(await hasPackageEntityPermissions(context, packageEntity, Permission.VIEW))) {
        return null;
    }

    return packageEntity.createdAt || null;
};

export const packageUpdatedAt = async (parent: Package, _1: any, context: Context): Promise<Date | null> => {
    const packageEntity = await getPackageFromCacheOrDbOrFail(context, parent.identifier);
    if (!(await hasPackageEntityPermissions(context, packageEntity, Permission.VIEW))) {
        return null;
    }

    return packageEntity.updatedAt || null;
};

export const packageFetchCount = async (parent: Package, _1: any, context: Context): Promise<number | null> => {
    const packageEntity = await getPackageFromCacheOrDbOrFail(context, parent.identifier);
    if (!(await hasPackageEntityPermissions(context, packageEntity, Permission.VIEW))) {
        return null;
    }

    return packageEntity.fetchCount || null;
};

export const packageViewedCount = async (parent: Package, _1: any, context: Context): Promise<number | null> => {
    const packageEntity = await getPackageFromCacheOrDbOrFail(context, parent.identifier);
    if (!(await hasPackageEntityPermissions(context, packageEntity, Permission.VIEW))) {
        return null;
    }

    return packageEntity.fetchCount || null;
};

export const packageIsPublic = async (parent: Package, _1: any, context: Context): Promise<boolean> => {
    const packageEntity = await getPackageFromCacheOrDbOrFail(context, parent.identifier);
    return packageEntity.isPublic;
};

export const getPackageFromCacheOrDbById = async (
    context: Context,
    connection: EntityManager | Connection,
    packageId: number,
    relations: string[] = []
) => {
    const packagePromiseFunction = () =>
        connection.getCustomRepository(PackageRepository).findOne(packageId, { relations }) as Promise<PackageEntity>;
    return await context.cache.loadPackage(packageId, packagePromiseFunction);
};

export const getPackageFromCacheOrDbByIdOrFail = async (
    context: Context,
    connection: EntityManager | Connection,
    packageId: number,
    forceReload?: boolean,
    relations: string[] = []
) => {
    const packagePromiseFunction = () =>
        connection.getCustomRepository(PackageRepository).findOneOrFail({ id: packageId }, { relations });
    return await context.cache.loadPackage(packageId, packagePromiseFunction, forceReload);
};

export const getPackageFromCacheOrDb = async (
    context: Context,
    identifier: PackageIdentifier | PackageIdentifierInput,
    relations: string[] = []
) => {
    const packagePromiseFunction = () =>
        context.connection.manager
            .getCustomRepository(PackageRepository)
            .findPackage({ identifier, relations }) as Promise<PackageEntity>;
    return await context.cache.loadPackageByIdentifier(identifier, packagePromiseFunction);
};

export const getPackageFromCacheOrDbOrFail = async (
    context: Context,
    identifier: PackageIdentifier | PackageIdentifierInput,
    relations: string[] = []
) => {
    const packagePromiseFunction = () =>
        context.connection.manager.getCustomRepository(PackageRepository).findPackageOrFail({ identifier, relations });
    return await context.cache.loadPackageByIdentifier(identifier, packagePromiseFunction);
};

export const getPackageLatestVersionFromCacheOrDbById = async (
    context: Context,
    packageId: number,
    relations: string[] = []
) => {
    const versionPromiseFunction = () =>
        context.connection.getCustomRepository(VersionRepository).findLatestVersionByPackageId({
            packageId,
            relations
        }) as Promise<VersionEntity>;
    return await context.cache.loadLatestPackageVersion(packageId, versionPromiseFunction);
};

export const getPackageVersionsFromCacheOrDbById = async (
    context: Context,
    packageId: number,
    relations: string[] = []
) => {
    const versionsPromiseFunction = () =>
        context.connection.getCustomRepository(VersionRepository).findVersions({ packageId, relations });
    return await context.cache.loadPackageVersions(packageId, versionsPromiseFunction);
};<|MERGE_RESOLUTION|>--- conflicted
+++ resolved
@@ -38,16 +38,13 @@
     getCatalogFromCacheOrDbBySlug
 } from "./CatalogResolver";
 import { activtyLogEntityToGraphQL } from "./ActivityLogResolver";
-<<<<<<< HEAD
 import { resolveCatalogPermissionsForEntity } from "../directive/hasCatalogPermissionDirective";
-=======
 import { Connection, EntityManager } from "typeorm";
 import { VersionEntity } from "../entity/VersionEntity";
 import { getUserFromCacheOrDbById } from "./UserResolver";
 import { getCollectionFromCacheOrDbOrFail } from "./CollectionResolver";
 import { PackageDataStorageService } from "../storage/data/package-data-storage-service";
 import { getCatalogPermissionsFromCacheOrDb } from "./UserCatalogPermissionResolver";
->>>>>>> cf62774c
 
 export const packageEntityToGraphqlObjectOrNull = async (
     context: Context,
@@ -363,7 +360,6 @@
                 targetPackageId: packageEntity?.id
             });
 
-<<<<<<< HEAD
             await createActivityLog(transaction, {
                 userId: context.me.id,
                 eventType: ActivityLogEventType.CATALOG_PACKAGE_ADDED,
@@ -371,10 +367,7 @@
                 targetPackageId: packageEntity.id
             });
 
-            return await packageEntityToGraphqlObject(transaction, packageEntity);
-=======
             return await packageEntityToGraphqlObject(context, transaction, packageEntity);
->>>>>>> cf62774c
         } catch (error) {
             if (error.message == "CATALOG_NOT_FOUND") {
                 throw new UserInputError("CATALOG_NOT_FOUND");
@@ -437,16 +430,6 @@
             });
         }
 
-<<<<<<< HEAD
-        return packageEntityToGraphqlObject(context.connection, packageEntityUpdated);
-=======
-        const packageEntityUpdated = await transaction.getCustomRepository(PackageRepository).updatePackage({
-            catalogSlug: identifier.catalogSlug,
-            packageSlug: identifier.packageSlug,
-            packageInput: value,
-            relations: getGraphQlRelationName(info)
-        });
-
         return packageEntityToGraphqlObject(context, transaction, packageEntityUpdated);
     });
 };
@@ -501,7 +484,6 @@
             targetCatalog.catalogSlug,
             identifier.packageSlug
         );
->>>>>>> cf62774c
     });
 };
 
