import { ValidationError } from "apollo-server";
import { emailAddressValid } from "datapm-lib";
import { Connection } from "typeorm";
import { AuthenticatedContext, Context } from "../context";
import { PackageEntity } from "../entity/PackageEntity";
import { UserEntity } from "../entity/UserEntity";
import { PackageIdentifierInput, Permission, SetPackagePermissionInput, UserStatus } from "../generated/graphql";
import { PackagePermissionRepository } from "../repository/PackagePermissionRepository";
import { PackageRepository } from "../repository/PackageRepository";
import { UserRepository } from "../repository/UserRepository";
import { asyncForEach } from "../util/AsyncForEach";
import { sendInviteUser, sendShareNotification, validateMessageContents } from "../util/smtpUtil";

export const hasPackagePermissions = async (context: Context, packageId: number, permission: Permission) => {
    if (permission == Permission.VIEW) {
        const packagePromiseFunction = () =>
            context.connection.getRepository(PackageEntity).findOneOrFail({ id: packageId });
        const packageEntity = await context.cache.loadPackage(packageId, packagePromiseFunction);
        if (packageEntity?.isPublic) {
            return true;
        }
    }

    if (context.me == null) {
        return false;
    }

    const userId = context.me.id;
    const permissionPromiseFunction = () =>
        context.connection
            .getCustomRepository(PackagePermissionRepository)
            .hasPermission(userId, packageId, permission);

    return await context.cache.loadPackagePermissionsStatusById(packageId, permission, permissionPromiseFunction);
};

export const hasPackageEntityPermissions = async (
    connection: Connection,
    userEntity: UserEntity | undefined,
    packageEntity: PackageEntity,
    permission: Permission
) => {
    if (permission == Permission.VIEW) {
        if (packageEntity?.isPublic) {
            return true;
        }
    }

    if (userEntity == null) {
        return false;
    }

<<<<<<< HEAD
    return connection
        .getCustomRepository(PackagePermissionRepository)
        .hasPermission(userEntity.id, packageEntity.id, permission);
=======
    const userId = context.me.id;
    const permissionPromiseFunction = () =>
        context.connection
            .getCustomRepository(PackagePermissionRepository)
            .hasPermission(userId, packageEntity.id, permission);

    return await context.cache.loadPackagePermissionsStatusById(
        packageEntity.id,
        permission,
        permissionPromiseFunction
    );
>>>>>>> cf62774c
};

export const setPackagePermissions = async (
    _0: any,
    {
        identifier,
        value,
        message
    }: {
        identifier: PackageIdentifierInput;
        value: SetPackagePermissionInput[];
        message: string;
    },
    context: AuthenticatedContext,
    info: any
) => {
    validateMessageContents(message);

    const packageEntity = await context.connection
        .getCustomRepository(PackageRepository)
        .findPackage({ identifier, relations: ["catalog"] });

    if (packageEntity == null) {
        throw new Error("PACKAGE_NOT_FOUND - " + identifier.catalogSlug + "/" + identifier.packageSlug);
    }

    const inviteUsers: UserEntity[] = [];
    const existingUsers: UserEntity[] = [];

    await context.connection.transaction(async (transaction) => {
        await asyncForEach(value, async (userPackagePermission) => {
            let user = await transaction
                .getCustomRepository(UserRepository)
                .getUserByUsernameOrEmailAddress(userPackagePermission.usernameOrEmailAddress);

            const packagePermissionRepository = transaction.getCustomRepository(PackagePermissionRepository);
            if (userPackagePermission.permissions.length === 0) {
                if (!user) {
                    return;
                }

                return await packagePermissionRepository.removePackagePermissionForUser({
                    identifier,
                    user
                });
            }

            if (user == null) {
                if (emailAddressValid(userPackagePermission.usernameOrEmailAddress) === true) {
                    const inviteUser = await context.connection
                        .getCustomRepository(UserRepository)
                        .createInviteUser(userPackagePermission.usernameOrEmailAddress);

                    user = inviteUser;
                    inviteUsers.push(inviteUser);
                } else {
                    throw new ValidationError("USER_NOT_FOUND - " + userPackagePermission.usernameOrEmailAddress);
                }
            } else {
                if (user.status == UserStatus.PENDING_SIGN_UP) {
                    inviteUsers.push(user);
                } else {
                    existingUsers.push(user);
                }
            }

            await packagePermissionRepository.setPackagePermissions({
                identifier,
                userId: user.id,
                permissions: userPackagePermission.permissions
            });
        });
    });

    await asyncForEach(existingUsers, async (user) => {
        await sendShareNotification(
            user,
            context.me.displayName,
            packageEntity.displayName,
            "/" + packageEntity.catalog.slug + "/" + packageEntity.slug,
            message
        );
    });

    await asyncForEach(inviteUsers, async (user) => {
        await sendInviteUser(user, context.me.displayName, packageEntity.displayName, message);
    });
};

export const removePackagePermissions = async (
    _0: any,
    { identifier, usernameOrEmailAddress }: { identifier: PackageIdentifierInput; usernameOrEmailAddress: string },
    context: AuthenticatedContext
) => {
    return context.connection.getCustomRepository(PackagePermissionRepository).removePackagePermission({
        identifier,
        usernameOrEmailAddress
    });
};<|MERGE_RESOLUTION|>--- conflicted
+++ resolved
@@ -35,8 +35,7 @@
 };
 
 export const hasPackageEntityPermissions = async (
-    connection: Connection,
-    userEntity: UserEntity | undefined,
+    context: Context,
     packageEntity: PackageEntity,
     permission: Permission
 ) => {
@@ -46,15 +45,10 @@
         }
     }
 
-    if (userEntity == null) {
+    if (context.me == null) {
         return false;
     }
 
-<<<<<<< HEAD
-    return connection
-        .getCustomRepository(PackagePermissionRepository)
-        .hasPermission(userEntity.id, packageEntity.id, permission);
-=======
     const userId = context.me.id;
     const permissionPromiseFunction = () =>
         context.connection
@@ -66,7 +60,6 @@
         permission,
         permissionPromiseFunction
     );
->>>>>>> cf62774c
 };
 
 export const setPackagePermissions = async (
