--- conflicted
+++ resolved
@@ -15,11 +15,6 @@
 import { getGraphQlRelationName } from "../util/relationNames";
 import { grantAllCollectionPermissionsForUser } from "./UserCollectionPermissionResolver";
 import { ImageStorageService } from "../storage/images/image-storage-service";
-<<<<<<< HEAD
-import { ImageType } from "../storage/images/image-type";
-import { Collection } from "../entity/Collection";
-=======
->>>>>>> 013e6c1a
 
 export const createCollection = async (
     _0: any,
