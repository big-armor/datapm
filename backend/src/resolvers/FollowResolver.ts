<<<<<<< HEAD
import { Connection, EntityManager } from "typeorm";
import { AuthenticatedContext } from "../context";
import { resolveCatalogPermissionsForEntity } from "../directive/hasCatalogPermissionDirective";
=======
import { AuthenticatedContext, Context } from "../context";
>>>>>>> cf62774c
import { FollowEntity } from "../entity/FollowEntity";
import {
    SaveFollowInput,
    NotificationEventType,
    FollowIdentifierInput,
    Follow,
    FollowType,
    MyFollowsResult,
    Package,
    Collection,
    Permission
} from "../generated/graphql";
import { UserCatalogPermissionRepository } from "../repository/CatalogPermissionRepository";
import { getCatalogOrFail } from "../repository/CatalogRepository";
import { CollectionRepository } from "../repository/CollectionRepository";
import { FollowRepository } from "../repository/FollowRepository";
import { PackageIssueRepository } from "../repository/PackageIssueRepository";
import { PackagePermissionRepository } from "../repository/PackagePermissionRepository";
import { PackageRepository } from "../repository/PackageRepository";
import { UserCollectionPermissionRepository } from "../repository/UserCollectionPermissionRepository";
import { UserRepository } from "../repository/UserRepository";
import { catalogEntityToGraphQLOrNull } from "./CatalogResolver";
import { collectionEntityToGraphQLOrNull } from "./CollectionResolver";
import { packageEntityToGraphqlObject, packageEntityToGraphqlObjectOrNull } from "./PackageResolver";

export const entityToGraphqlObject = async (context: Context, entity: FollowEntity | undefined) => {
    if (!entity) {
        return null;
    }

    return {
        notificationFrequency: entity.notificationFrequency,
        eventTypes: entity.eventTypes || [],
        catalog: catalogEntityToGraphQLOrNull(entity.catalog),
        collection: collectionEntityToGraphQLOrNull(entity.collection),
        package: await packageEntityToGraphqlObjectOrNull(context, context.connection, entity.package),
        packageIssue: entity.packageIssue,
        user: entity.targetUser
    };
};

export const saveFollow = async (
    _0: any,
    { follow }: { follow: SaveFollowInput },
    context: AuthenticatedContext,
    info: any
): Promise<void> => {
    const manager = context.connection.manager;
    const userId = context.me.id;
    const followRepository = manager.getCustomRepository(FollowRepository);

    let existingFollowEntity;
    const followEntity = new FollowEntity();
    followEntity.userId = userId;
    followEntity.notificationFrequency = follow.notificationFrequency;

    if (follow.catalog) {
        const catalog = await getCatalogOrFail({ slug: follow.catalog.catalogSlug, manager });
        existingFollowEntity = await followRepository.getFollowByCatalogId(userId, catalog.id);

        // check that this user has the right to move this package to a different catalog
        const hasViewPermission = (await resolveCatalogPermissionsForEntity(context, catalog)).includes(
            Permission.VIEW
        );

        if (!hasViewPermission) {
            throw new Error("NOT_AUTHORIZED");
        }

        followEntity.catalogId = catalog.id;
        followEntity.eventTypes = getCatalogEventTypes();
    } else if (follow.collection) {
        const collection = await manager
            .getCustomRepository(CollectionRepository)
            .findCollectionBySlugOrFail(follow.collection.collectionSlug);

        const hasPermission = await manager
            .getCustomRepository(UserCollectionPermissionRepository)
            .hasPermission(userId, collection.id, Permission.VIEW);
        if (!hasPermission) {
            throw new Error("NOT_AUTHORIZED");
        }

        existingFollowEntity = await followRepository.getFollowByCollectionId(userId, collection.id);

        followEntity.collectionId = collection.id;
        followEntity.eventTypes = getCollectionEventTypes();
    } else if (follow.package) {
        const packageEntity = await manager
            .getCustomRepository(PackageRepository)
            .findPackageOrFail({ identifier: follow.package });

        const hasPermission = await manager
            .getCustomRepository(PackagePermissionRepository)
            .hasPermission(userId, packageEntity.id, Permission.VIEW);
        if (!hasPermission) {
            throw new Error("NOT_AUTHORIZED");
        }

        existingFollowEntity = await followRepository.getFollowByPackageId(userId, packageEntity.id);

        followEntity.packageId = packageEntity.id;
        followEntity.eventTypes = getPackageEventTypes();
    } else if (follow.packageIssue) {
        const packageEntity = await manager
            .getCustomRepository(PackageRepository)
            .findPackageOrFail({ identifier: follow.packageIssue.packageIdentifier });

        const hasPermission = await manager
            .getCustomRepository(PackagePermissionRepository)
            .hasPermission(userId, packageEntity.id, Permission.VIEW);
        if (!hasPermission) {
            throw new Error("NOT_AUTHORIZED");
        }

        const issueEntity = await manager
            .getCustomRepository(PackageIssueRepository)
            .getIssueByPackageAndIssueNumber(packageEntity.id, follow.packageIssue.issueNumber);
        existingFollowEntity = await followRepository.getFollowByPackageIssueId(userId, issueEntity.id);

        followEntity.packageIssueId = issueEntity.id;
        followEntity.eventTypes = getPackageIssueEventTypes();
    } else if (follow.user) {
        const userEntity = await manager
            .getCustomRepository(UserRepository)
            .findUser({ username: follow.user.username });
        existingFollowEntity = await followRepository.getFollowByUserId(userId, userEntity.id);

        followEntity.targetUserId = userEntity.id;
        followEntity.eventTypes = getUserEventTypes();
    }

    if (existingFollowEntity) {
        followEntity.id = existingFollowEntity.id;
    }
    await followRepository.save(followEntity);
};

export const getFollow = async (
    _0: any,
    { follow }: { follow: FollowIdentifierInput },
    context: AuthenticatedContext,
    info: any
): Promise<Follow | null> => {
    const manager = context.connection.manager;
    const userId = context.me.id;
    const followRepository = manager.getCustomRepository(FollowRepository);

    if (follow.catalog) {
        const catalog = await getCatalogOrFail({ slug: follow.catalog.catalogSlug, manager });
        const entity = await followRepository.getFollowByCatalogId(userId, catalog.id);
        if (!entity) {
            return null;
        }

        return await entityToGraphqlObject(context, entity);
    } else if (follow.collection) {
        const collection = await manager
            .getCustomRepository(CollectionRepository)
            .findCollectionBySlugOrFail(follow.collection.collectionSlug);
        const entity = await followRepository.getFollowByCollectionId(userId, collection.id);
        return await entityToGraphqlObject(context, entity);
    } else if (follow.package) {
        const packageEntity = await manager
            .getCustomRepository(PackageRepository)
            .findPackageOrFail({ identifier: follow.package });
        const entity = await followRepository.getFollowByPackageId(userId, packageEntity.id);
        return await entityToGraphqlObject(context, entity);
    } else if (follow.packageIssue) {
        const packageEntity = await manager
            .getCustomRepository(PackageRepository)
            .findPackageOrFail({ identifier: follow.packageIssue.packageIdentifier });
        const issueEntity = await manager
            .getCustomRepository(PackageIssueRepository)
            .getIssueByPackageAndIssueNumber(packageEntity.id, follow.packageIssue.issueNumber);
        const entity = await followRepository.getFollowByPackageIssueId(userId, issueEntity.id);
        return await entityToGraphqlObject(context, entity);
    } else if (follow.user) {
        const userEntity = await manager
            .getCustomRepository(UserRepository)
            .findUser({ username: follow.user.username });
        const entity = await followRepository.getFollowByUserId(userId, userEntity.id);
        return await entityToGraphqlObject(context, entity);
    } else {
        throw new Error("FOLLOW_TYPE_NOT_FOUND");
    }
};

export const getAllMyFollows = async (
    _0: any,
    { type, offset, limit }: { type: FollowType; offset: number; limit: number },
    context: AuthenticatedContext,
    info: any
): Promise<MyFollowsResult> => {
    const manager = context.connection.manager;
    const userId = context.me.id;
    const followRepository = manager.getCustomRepository(FollowRepository);
    let followEntities: FollowEntity[] = [];
    let count = 0;

    switch (type) {
        case FollowType.CATALOG:
            const [catalogFollows, cfCount] = await followRepository.getCatalogFollows(userId, offset, limit, [
                "catalog"
            ]);
            followEntities = catalogFollows;
            count = cfCount;
            break;
        case FollowType.COLLECTION:
            const [collectionFollows, clCount] = await followRepository.getCollectionFollows(userId, offset, limit, [
                "collection"
            ]);
            followEntities = collectionFollows;
            count = clCount;
            break;
        case FollowType.PACKAGE:
            const [packageFollows, pkgCount] = await followRepository.getPackageFollows(userId, offset, limit, [
                "package"
            ]);
            followEntities = packageFollows;
            count = pkgCount;
            break;
        case FollowType.PACKAGE_ISSUE:
            const [packageIssueFollows, pkgICount] = await followRepository.getPackageIssueFollows(
                userId,
                offset,
                limit,
                ["packageIssue"]
            );
            followEntities = packageIssueFollows;
            count = pkgICount;
            break;
        case FollowType.USER:
            const [userFollows, uCount] = await followRepository.getUserFollows(userId, offset, limit, ["targetUser"]);
            followEntities = userFollows;
            count = uCount;
            break;
    }

    const follows: Follow[] = [];

    for (const f of followEntities) {
        const follow = await entityToGraphqlObject(context, f);
        if (follow) {
            follows.push(follow);
        }
    }

    return {
        follows: follows,
        hasMore: count - (offset + limit) > 0,
        count
    };
};

export const deleteFollow = async (
    _0: any,
    { follow }: { follow: FollowIdentifierInput },
    context: AuthenticatedContext,
    info: any
): Promise<void> => {
    const manager = context.connection.manager;
    const userId = context.me.id;
    const followRepository = manager.getCustomRepository(FollowRepository);

    if (follow.catalog) {
        const catalog = await getCatalogOrFail({ slug: follow.catalog.catalogSlug, manager });
        await followRepository.deleteFollowByCatalogId(userId, catalog.id);
    } else if (follow.collection) {
        const collection = await manager
            .getCustomRepository(CollectionRepository)
            .findCollectionBySlugOrFail(follow.collection.collectionSlug);
        await followRepository.deleteFollowByCollectionId(userId, collection.id);
    } else if (follow.package) {
        const packageEntity = await manager
            .getCustomRepository(PackageRepository)
            .findPackageOrFail({ identifier: follow.package });
        await followRepository.deleteFollowByPackageId(userId, packageEntity.id);
    } else if (follow.packageIssue) {
        const packageEntity = await manager
            .getCustomRepository(PackageRepository)
            .findPackageOrFail({ identifier: follow.packageIssue.packageIdentifier });
        const issueEntity = await manager
            .getCustomRepository(PackageIssueRepository)
            .getIssueByPackageAndIssueNumber(packageEntity.id, follow.packageIssue.issueNumber);
        await followRepository.deleteFollowByPackageIssueId(userId, issueEntity.id);
    } else if (follow.user) {
        const userEntity = await manager
            .getCustomRepository(UserRepository)
            .findUser({ username: follow.user.username });
        await followRepository.deleteFollowByUserId(userId, userEntity.id);
    } else {
        throw new Error("FOLLOW_TYPE_UNKNOWN");
    }
};

export const deleteAllMyFollows = async (_0: any, {}, context: AuthenticatedContext, info: any): Promise<void> => {
    const manager = context.connection.manager;
    await manager.getCustomRepository(FollowRepository).deleteAllFollowsByUserId(context.me.id);
};

const getCatalogEventTypes = (): NotificationEventType[] => {
    return [NotificationEventType.CATALOG_PACKAGE_ADDED, NotificationEventType.CATALOG_PACKAGE_REMOVED];
};

const getCollectionEventTypes = (): NotificationEventType[] => {
    return [NotificationEventType.COLLECTION_PACKAGE_ADDED, NotificationEventType.COLLECTION_PACKAGE_REMOVED];
};

const getPackageEventTypes = (): NotificationEventType[] => {
    return [
        NotificationEventType.PACKAGE_MAJOR_CHANGE,
        NotificationEventType.PACKAGE_MINOR_CHANGE,
        NotificationEventType.PACKAGE_PATCH_CHANGE
    ];
};

const getPackageIssueEventTypes = (): NotificationEventType[] => {
    return [NotificationEventType.PACKAGE_ISSUE_STAUS_CHANGE, NotificationEventType.PACKAGE_ISSUE_COMMENT_ADDED];
};

const getUserEventTypes = (): NotificationEventType[] => {
    return [];
};

export const followPackage = async (
    parent: Follow,
    _1: any,
    context: AuthenticatedContext,
    info: any
): Promise<Package | null> => {
    if (!parent.package) {
        return null;
    }

    const packageEntity = await context.connection
        .getCustomRepository(PackageRepository)
        .findPackageOrFail({ identifier: parent.package.identifier });
    return packageEntityToGraphqlObject(context, context.connection, packageEntity);
};

export const followCollection = async (
    parent: Follow,
    _1: any,
    context: AuthenticatedContext,
    info: any
): Promise<Collection | null> => {
    if (!parent.collection) {
        return null;
    }

    return parent.collection;
};<|MERGE_RESOLUTION|>--- conflicted
+++ resolved
@@ -1,10 +1,6 @@
-<<<<<<< HEAD
 import { Connection, EntityManager } from "typeorm";
-import { AuthenticatedContext } from "../context";
 import { resolveCatalogPermissionsForEntity } from "../directive/hasCatalogPermissionDirective";
-=======
 import { AuthenticatedContext, Context } from "../context";
->>>>>>> cf62774c
 import { FollowEntity } from "../entity/FollowEntity";
 import {
     SaveFollowInput,
