import { UserInputError } from "apollo-server";
import graphqlFields from "graphql-fields";
import { AuthenticatedContext, Context } from "../context";
import { resolveCatalogPermissions } from "../directive/hasCatalogPermissionDirective";
import { CatalogEntity } from "../entity/CatalogEntity";
import {
    ActivityLogChangeType,
    ActivityLogEventType,
    Base64ImageUpload,
    Catalog,
    CatalogIdentifierInput,
    CreateCatalogInput,
    Permission,
    UpdateCatalogInput
} from "../generated/graphql";
import { createActivityLog } from "../repository/ActivityLogRepository";
import { UserCatalogPermissionRepository } from "../repository/CatalogPermissionRepository";
import { CatalogRepository } from "../repository/CatalogRepository";
import { PackageRepository } from "../repository/PackageRepository";
import { UserRepository } from "../repository/UserRepository";
import { ImageStorageService } from "../storage/images/image-storage-service";
import { getEnvVariable } from "../util/getEnvVariable";
import { getGraphQlRelationName, getRelationNames } from "../util/relationNames";
import { packageEntityToGraphqlObject } from "./PackageResolver";
import { hasCatalogPermissions } from "./UserCatalogPermissionResolver";

export const catalogEntityToGraphQLOrNull = (catalogEntity: CatalogEntity): Catalog | null => {
    if (!catalogEntity) {
        return null;
    }

    return catalogEntityToGraphQL(catalogEntity);
};

export const catalogEntityToGraphQL = (catalogEntity: CatalogEntity): Catalog => {
    return {
        identifier: {
            catalogSlug: catalogEntity.slug
        }
    };
};

export const catalogIdentifier = async (parent: Catalog, _1: any, context: Context) => {
    const catalog = await context.connection
        .getCustomRepository(CatalogRepository)
        .findCatalogBySlugOrFail(parent.identifier.catalogSlug);

    if (!(await hasCatalogPermissions(context, catalog.id, Permission.VIEW))) {
        return {
            catalogSlug: "private",
            registryURL: getEnvVariable("REGISTRY_URL")
        };
    }

    return {
        registryURL: getEnvVariable("REGISTRY_URL"),
        catalogSlug: catalog.slug
    };
};

export const catalogWebsite = async (parent: Catalog, _1: any, context: Context) => {
    const catalog = await context.connection
        .getCustomRepository(CatalogRepository)
        .findCatalogBySlugOrFail(parent.identifier.catalogSlug);

    if (!(await hasCatalogPermissions(context, catalog.id, Permission.VIEW))) {
        return null;
    }

    if (catalog.description != null) return catalog.website;

    const catalogEntity = context.connection.getRepository(CatalogEntity).findOneOrFail(catalog.id);

    return (await catalogEntity).website;
};

export const catalogIsPublic = async (parent: Catalog, _1: any, context: Context): Promise<boolean> => {
    const catalog = await context.connection
        .getCustomRepository(CatalogRepository)
        .findCatalogBySlugOrFail(parent.identifier.catalogSlug);

    return catalog.isPublic;
};

export const catalogIsUnclaimed = async (parent: Catalog, _1: any, context: Context): Promise<boolean> => {
    const catalog = await context.connection
        .getCustomRepository(CatalogRepository)
        .findCatalogBySlugOrFail(parent.identifier.catalogSlug);

    return catalog.unclaimed;
};

export const catalogDisplayName = async (parent: Catalog, _1: any, context: Context) => {
    const catalog = await context.connection
        .getCustomRepository(CatalogRepository)
        .findCatalogBySlugOrFail(parent.identifier.catalogSlug);

    if (!(await hasCatalogPermissions(context, catalog.id, Permission.VIEW))) {
        return "private";
    }

    if (catalog.description != null) return catalog.displayName;

    const catalogEntity = context.connection.getRepository(CatalogEntity).findOneOrFail(catalog.id);

    return (await catalogEntity).displayName;
};

export const catalogDescription = async (parent: Catalog, _1: any, context: Context) => {
    const catalog = await context.connection
        .getCustomRepository(CatalogRepository)
        .findCatalogBySlugOrFail(parent.identifier.catalogSlug);

    if (!(await hasCatalogPermissions(context, catalog.id, Permission.VIEW))) {
        return null;
    }

    if (catalog.description != null) return catalog.description;

    const catalogEntity = context.connection.getRepository(CatalogEntity).findOneOrFail(catalog.id);

    return (await catalogEntity).description;
};

export const catalogCreator = async (parent: Catalog, _1: any, context: Context, info: any) => {
    const catalog = await context.connection
        .getCustomRepository(CatalogRepository)
        .findCatalogBySlugOrFail(parent.identifier.catalogSlug);

    if (!(await hasCatalogPermissions(context, catalog.id, Permission.VIEW))) {
        return null;
    }

    return await context.connection
        .getCustomRepository(UserRepository)
        .findOneOrFail({ where: { id: catalog.creatorId }, relations: getGraphQlRelationName(info) });
};

export const myCatalogPermissions = async (parent: Catalog, _1: any, context: Context) => {
    const catalog = await context.connection
        .getCustomRepository(CatalogRepository)
        .findCatalogBySlugOrFail(parent.identifier.catalogSlug);

    return resolveCatalogPermissions(context, { catalogSlug: catalog.slug }, context.me);
};

export const userCatalogs = async (
    _0: any,
    { username, limit, offSet }: { username: string; limit: number; offSet: number },
    context: AuthenticatedContext,
    info: any
) => {
    const relations = getGraphQlRelationName(info);
    const [searchResponse, count] = await context.connection.manager
        .getCustomRepository(CatalogRepository)
        .userCatalogs({ user: context.me, username, offSet: offSet, limit, relations });

    return {
        hasMore: count - (offSet + limit) > 0,
        catalogs: searchResponse.map((c) => catalogEntityToGraphQL(c)),
        count
    };
};

export const catalogPackagesForUser = async (parent: Catalog, _1: any, context: Context, info: any) => {
    const catalog = await context.connection
        .getCustomRepository(CatalogRepository)
        .findCatalogBySlugOrFail(parent.identifier.catalogSlug);

    if (!(await hasCatalogPermissions(context, catalog.id, Permission.VIEW))) {
        return [];
    }

    const packages = await context.connection.getCustomRepository(PackageRepository).catalogPackagesForUser({
        catalogId: catalog.id,
        user: context.me,
        relations: getGraphQlRelationName(info)
    });

    return packages.map((p) => packageEntityToGraphqlObject(context.connection, p));
};

export const createCatalog = async (
    _0: any,
    { value }: { value: CreateCatalogInput },
    context: AuthenticatedContext,
    info: any
) => {
    if (!context.me.isAdmin && value.unclaimed === true) {
        throw new Error("NOT_AUTHORIZED");
    }

    const catalogEntity = await context.connection.manager.getCustomRepository(CatalogRepository).createCatalog({
        userId: context.me?.id,
        value,
        relations: getGraphQlRelationName(info)
    });

    await createActivityLog(context.connection, {
        userId: context.me.id,
        eventType: ActivityLogEventType.CATALOG_CREATED,
        targetCatalogId: catalogEntity.id
    });

    return catalogEntityToGraphQL(catalogEntity);
};

export const updateCatalog = async (
    _0: any,
    { identifier, value }: { identifier: CatalogIdentifierInput; value: UpdateCatalogInput },
    context: AuthenticatedContext,
    info: any
) => {
    return context.connection.transaction(async (transaction) => {
        if (!context.me.isAdmin && value.unclaimed !== undefined) {
            throw new Error("NOT_AUTHORIZED");
        }

        const catalog = await transaction.getCustomRepository(CatalogRepository).updateCatalog({
            identifier,
            value,
            relations: getGraphQlRelationName(info)
        });

        if (value.unclaimed !== undefined) {
            await createActivityLog(transaction, {
                userId: context.me.id,
                eventType: ActivityLogEventType.CATALOG_PUBLIC_CHANGED,
                targetCatalogId: catalog.id,
                changeType: value.unclaimed
                    ? ActivityLogChangeType.UNCLAIMED_ENABLED
                    : ActivityLogChangeType.UNCLAIMED_DISABLED
            });
        }

        await createActivityLog(transaction, {
            userId: context.me.id,
            eventType: ActivityLogEventType.CATALOG_EDIT,
            targetCatalogId: catalog.id,
            propertiesEdited: Object.keys(value).map((k) => (k == "newSlug" ? "slug" : k))
        });

        if (value.isPublic !== undefined) {
            await createActivityLog(transaction, {
                userId: context.me.id,
                eventType: ActivityLogEventType.CATALOG_PUBLIC_CHANGED,
                targetCatalogId: catalog.id,
                changeType: value.isPublic
                    ? ActivityLogChangeType.PUBLIC_ENABLED
                    : ActivityLogChangeType.PUBLIC_DISABLED
            });
        }

        if (value.isPublic !== undefined) {
            await createActivityLog(transaction, {
                userId: context.me.id,
                eventType: ActivityLogEventType.CATALOG_PUBLIC_CHANGED,
                targetCatalogId: catalog.id,
                changeType: value.isPublic
                    ? ActivityLogChangeType.PUBLIC_ENABLED
                    : ActivityLogChangeType.PUBLIC_DISABLED
            });
        }

        return catalogEntityToGraphQL(catalog);
    });
};

export const setCatalogAvatarImage = async (
    _0: any,
    { identifier, image }: { identifier: CatalogIdentifierInput; image: Base64ImageUpload },
    context: AuthenticatedContext,
    info: any
) => {
    if (identifier.catalogSlug === context.me.username) {
        throw new Error("AVATAR_NOT_ALLOWED_ON_USER_CATALOGS");
    }

    const catalog = await context.connection.manager
        .getCustomRepository(CatalogRepository)
        .findCatalogBySlugOrFail(identifier.catalogSlug);
    await ImageStorageService.INSTANCE.saveCatalogAvatarImage(catalog.id, image.base64);
};

export const deleteCatalogAvatarImage = async (
    _0: any,
    { identifier }: { identifier: CatalogIdentifierInput },
    context: AuthenticatedContext,
    info: any
) => {
    const catalog = await context.connection.manager
        .getCustomRepository(CatalogRepository)
        .findCatalogBySlugOrFail(identifier.catalogSlug);
    await ImageStorageService.INSTANCE.deleteCatalogAvatarImage(catalog.id);
};

export const setCatalogCoverImage = async (
    _0: any,
    { identifier, image }: { identifier: CatalogIdentifierInput; image: Base64ImageUpload },
    context: AuthenticatedContext,
    info: any
) => {
    const catalog = await context.connection.manager
        .getCustomRepository(CatalogRepository)
        .findCatalogBySlugOrFail(identifier.catalogSlug);
    await ImageStorageService.INSTANCE.saveCatalogCoverImage(catalog.id, image.base64);
};

export const deleteCatalog = async (
    _0: any,
    { identifier }: { identifier: CatalogIdentifierInput },
    context: AuthenticatedContext,
    info: any
) => {
    const catalog = await context.connection.manager
        .getCustomRepository(CatalogRepository)
        .findCatalogBySlugOrFail(identifier.catalogSlug);

    await createActivityLog(context.connection, {
        userId: context.me.id,
        eventType: ActivityLogEventType.CATALOG_DELETED,
        targetCatalogId: catalog.id
    });

    await context.connection.manager.getCustomRepository(CatalogRepository).deleteCatalog({
        slug: identifier.catalogSlug
    });
};

export const searchCatalogs = async (
    _0: any,
    { query, limit, offSet }: { query: string; limit: number; offSet: number },
    context: AuthenticatedContext,
    info: any
) => {
    const [searchResponse, count] = await context.connection.manager.getCustomRepository(CatalogRepository).search({
        user: context.me,
        query,
        limit,
        offSet,
        relations: getRelationNames(graphqlFields(info).catalogs)
    });

    return {
        hasMore: count - (offSet + limit) > 0,
        catalogs: await Promise.all(searchResponse.map(async (c) => catalogEntityToGraphQL(c))),
        count
    };
};

export const myCatalogs = async (_0: any, {}, context: AuthenticatedContext) => {
    const permissions = await context.connection.manager
        .getCustomRepository(UserCatalogPermissionRepository)
        .findByUser({ username: context.me?.username, relations: ["catalog"] });

<<<<<<< HEAD
    const catalogs = permissions.filter((p) => p.catalog != null).map((p) => p.catalog);

    if (context.me.isAdmin) {
        const unclaimedCatalogs = await context.connection.manager
            .getCustomRepository(CatalogRepository)
            .findAllUnclaimed();
        catalogs.push(...unclaimedCatalogs);
    }

    return catalogs.map((c) => catalogEntityToGraphQL(c));
=======
    return permissions
        .filter((p) => p.catalog != null)
        .map((p) => p.catalog)
        .map((c) => catalogEntityToGraphQL(c));
};

export const getCatalogByIdentifierOrFail = async (
    _0: any,
    { identifier }: { identifier: CatalogIdentifierInput },
    context: AuthenticatedContext,
    info: any
) => {
    const graphQLRelationName = info ? getGraphQlRelationName(info) : [];

    const catalog = await context.connection.getCustomRepository(CatalogRepository).findCatalogBySlug({
        slug: identifier.catalogSlug,
        relations: graphQLRelationName
    });

    if (catalog == null) {
        throw new UserInputError("CATALOG_NOT_FOUND");
    }

    return catalogEntityToGraphQL(catalog);
};

export const getCatalogByIdentifier = async (
    _0: any,
    { identifier }: { identifier: CatalogIdentifierInput },
    context: AuthenticatedContext,
    info: any
) => {
    const graphQLRelationName = info ? getGraphQlRelationName(info) : [];

    const catalog = await context.connection.getCustomRepository(CatalogRepository).findCatalogBySlug({
        slug: identifier.catalogSlug,
        relations: graphQLRelationName
    });

    if (catalog == null) {
        return undefined;
    }

    return catalogEntityToGraphQL(catalog);
>>>>>>> 72f47e85
};<|MERGE_RESOLUTION|>--- conflicted
+++ resolved
@@ -353,7 +353,6 @@
         .getCustomRepository(UserCatalogPermissionRepository)
         .findByUser({ username: context.me?.username, relations: ["catalog"] });
 
-<<<<<<< HEAD
     const catalogs = permissions.filter((p) => p.catalog != null).map((p) => p.catalog);
 
     if (context.me.isAdmin) {
@@ -364,11 +363,6 @@
     }
 
     return catalogs.map((c) => catalogEntityToGraphQL(c));
-=======
-    return permissions
-        .filter((p) => p.catalog != null)
-        .map((p) => p.catalog)
-        .map((c) => catalogEntityToGraphQL(c));
 };
 
 export const getCatalogByIdentifierOrFail = async (
@@ -409,5 +403,4 @@
     }
 
     return catalogEntityToGraphQL(catalog);
->>>>>>> 72f47e85
 };