--- conflicted
+++ resolved
@@ -50,7 +50,6 @@
         return this.save(collectionIdDb);
     }
 
-<<<<<<< HEAD
     public async myCollections(
         user: User,
         limit: number,
@@ -64,11 +63,6 @@
             .getManyAndCount();
     }
 
-    public async disableCollection(collectionSlug: String, relations?: string[]): Promise<Collection> {
-        const collectionIdDb = await this.findCollectionBySlugOrFail(collectionSlug, relations);
-        collectionIdDb.isActive = false;
-        return this.save(collectionIdDb);
-=======
     public async deleteCollection(collectionSlug: string): Promise<void> {
         const collectionIdDb = await this.findCollectionBySlugOrFail(collectionSlug);
         await this.delete({ id: collectionIdDb.id });
@@ -80,7 +74,6 @@
 
             console.error(error.message);
         }
->>>>>>> 013e6c1a
     }
 
     public async findCollectionBySlugOrFail(collectionSlug: String, relations?: string[]): Promise<Collection> {
