import querystring from "querystring";

import { EntityRepository, Repository, EntityManager, SelectQueryBuilder } from "typeorm";
import { v4 as uuid } from "uuid";

import { UserEntity } from "../entity/UserEntity";
import {
    CreateUserInputAdmin,
    Permission,
    UpdateUserInput,
    CreateUserInput,
    RecoverMyPasswordInput,
    UserStatus
} from "../generated/graphql";
import { mixpanel } from "../util/mixpanel";
import { UserCatalogPermissionEntity } from "../entity/UserCatalogPermissionEntity";
import { CatalogRepository } from "./CatalogRepository";
import { hashPassword } from "../util/PasswordUtil";
import { CatalogEntity } from "../entity/CatalogEntity";
import { sendVerifyEmail, sendForgotPasswordEmail, smtpConfigured } from "../util/smtpUtil";
import { ValidationError, UserInputError } from "apollo-server";
import { ImageStorageService } from "../storage/images/image-storage-service";
import { CollectionRepository } from "./CollectionRepository";
import { StorageErrors } from "../storage/files/file-storage-service";
import { FirstUserStatusHolder } from "../resolvers/FirstUserStatusHolder";
import { ReservedKeywordsService } from "../service/reserved-keywords-service";
// https://stackoverflow.com/a/52097700
export function isDefined<T>(value: T | undefined | null): value is T {
    return <T>value !== undefined && <T>value !== null;
}

declare module "typeorm" {
    interface SelectQueryBuilder<Entity> {
        filterUserCatalog(topLevelAlias: string, catalogId: number): SelectQueryBuilder<Entity>;
    }
}

SelectQueryBuilder.prototype.filterUserCatalog = function (topLevelAlias: string, catalogId: number) {
    return this.innerJoin(`${topLevelAlias}.userCatalogs`, "uo", "uo.catalogId = :catalogId", {
        catalogId
    });
};

async function getUser({
    username,
    manager,
    relations = []
}: {
    username: string;
    catalogId?: number;
    manager: EntityManager;
    relations?: string[];
}): Promise<UserEntity | null> {
    const ALIAS = "users";
    let query = manager
        .getRepository(UserEntity)
        .createQueryBuilder(ALIAS)
        .where({ username: username })
        .addRelations(ALIAS, relations);

    const val = await query.getOne();

    return val || null;
}

async function getUserByUserName({
    username,
    manager,
    relations = []
}: {
    username: string;
    manager: EntityManager;
    relations?: string[];
}): Promise<UserEntity | null> {
    const ALIAS = "users";
    let query = manager
        .getRepository(UserEntity)
        .createQueryBuilder(ALIAS)
        .where({ username: username })
        .addRelations(ALIAS, relations);

    const val = await query.getOne();

    return val || null;
}

async function getUserOrFail({
    username,
    manager,
    relations = []
}: {
    username: string;
    manager: EntityManager;
    relations?: string[];
}): Promise<UserEntity> {
    const user = await getUser({
        username,
        manager,
        relations
    });
    if (!user) throw new Error(`USER_NOT_FOUND - ${username}`);
    return user;
}

async function getUserByUsernameOrFail({
    username,
    manager,
    relations = []
}: {
    username: string;
    manager: EntityManager;
    relations?: string[];
}): Promise<UserEntity> {
    const user = await getUserByUserName({
        username,
        manager,
        relations
    });
    if (!user) throw new Error(`USER_NOT_FOUND - ${username}`);
    return user;
}

function getUserProfilePicture(userId: number) {
    return `user/${userId}/icon/${uuid()}`; // each profile picture needs its unique path to "invalidate" browser cache
}

function getCatalogPicture(catalogId: number) {
    return `catalog/${catalogId}/icon/${uuid()}`; // each profile picture needs its unique path to "invalidate" browser cache
}

function addUserToMixpanel(user: UserEntity, invitedByUserEmail: string) {
    mixpanel?.people.set(user.emailAddress, {
        $first_name: user.firstName,
        $last_name: user.firstName,
        $email: user.emailAddress,
        $created: user.createdAt.toISOString(),
        roles: user.catalogPermissions.flatMap((c) => c.permissions) ?? "['None']",
        invited_by_user: invitedByUserEmail
    });
}

@EntityRepository(UserEntity)
export class UserRepository extends Repository<UserEntity> {
    constructor() {
        super();
    }

    public async isAtLeastOneUserRegistered(): Promise<boolean> {
        return (await this.createQueryBuilder().getOne()) != null;
    }

    getUserByUsername(username: string) {
        const ALIAS = "getUsername";

        const user = this.createQueryBuilder(ALIAS).where([{ username }]).getOne();

        return user;
    }

<<<<<<< HEAD
    getUserByUsernameOrEmailAddress(username: string) {
        const ALIAS = "getUsername";

        const user = this.createQueryBuilder(ALIAS)
            .where([{ username }])
            .orWhere('("getUsername"."emailAddress" = :username)')
            .setParameter("username", username)
            .getOne();

        return user;
    }

=======
>>>>>>> ccd6040e
    findByEmailValidationToken(token: String) {
        const ALIAS = "getUsername";

        const user = this.createQueryBuilder(ALIAS)
            .where([{ verifyEmailToken: token }])
            .getOne();

        return user;
    }

    getUserByEmail(emailAddress: string) {
        const ALIAS = "getByEmailAddress";

        const user = this.createQueryBuilder(ALIAS).where([{ emailAddress }]).getOne();
        return user;
    }

    getUserByLogin(username: string, relations: string[] = []) {
        const ALIAS = "getByLogin";

        const user = this.createQueryBuilder(ALIAS)
            .where([{ username }, { emailAddress: username }])
            .addRelations(ALIAS, relations)
            .getOne();

        return user;
    }

    findMe({ id, relations = [] }: { id: number; relations?: string[] }) {
        return this.findOneOrFail({
            where: { id: id },
            relations: relations
        });
    }

    async findUser({ username, relations = [] }: { username: string; catalogId?: number; relations?: string[] }) {
        return getUserOrFail({
            username: username,
            manager: this.manager,
            relations
        });
    }

    findUserByUserName({ username, relations = [] }: { username: string; relations?: string[] }) {
        return getUserByUsernameOrFail({
            username: username,
            manager: this.manager,
            relations
        });
    }

    async findUserByRecoveryPasswordToken(token: String) {
        const ALIAS = "getUserByRecoveryPasswordToken";
        const user = await this.createQueryBuilder(ALIAS).where({ passwordRecoveryToken: token }).getOne();

        return user;
    }

    findUsers({ relations = [] }: { relations?: string[] }) {
        const ALIAS = "users";
        return this.manager
            .getRepository(UserEntity)
            .createQueryBuilder(ALIAS)
            .addRelations(ALIAS, relations)
            .getMany();
    }

    findAllUsers(relations: string[] = []) {
        const ALIAS = "users";
        return this.manager
            .getRepository(UserEntity)
            .createQueryBuilder(ALIAS)
            .addRelations(ALIAS, relations)
            .getMany();
    }

    async autocomplete({
        user,
        startsWith,
        relations = []
    }: {
        user: UserEntity | undefined;
        startsWith: string;
        relations?: string[];
    }): Promise<UserEntity[]> {
        const ALIAS = "autoCompleteUser";

        const entities = await this.manager
            .getRepository(UserEntity)
            .createQueryBuilder()
            .where(`(LOWER("UserEntity"."username") LIKE :valueLike)`)
            .orWhere(
                `("UserEntity"."emailAddressIsPublic" is true AND (LOWER("UserEntity"."emailAddress") LIKE :valueLike))`
            )
            .orWhere(
                `("UserEntity"."nameIsPublic" is true AND (LOWER("UserEntity"."first_name") LIKE :valueLike OR LOWER("UserEntity"."last_name") LIKE :valueLike))`
            )
            .setParameter("valueLike", startsWith.toLowerCase() + "%")
            .addRelations(ALIAS, relations)
            .getMany();

        return entities;
    }

    async search({
        value,
        limit,
        offSet,
        relations = []
    }: {
        value: string;
        limit: number;
        offSet: number;
        relations?: string[];
    }): Promise<[UserEntity[], number]> {
        const ALIAS = "search";
        return await this.manager
            .getRepository(UserEntity)
            .createQueryBuilder()
            .where('("UserEntity"."nameIsPublic")')
            .andWhere(
                `("UserEntity"."username" LIKE :valueLike OR "UserEntity"."emailAddress" LIKE :valueLike OR "UserEntity"."first_name" LIKE :valueLike OR "UserEntity"."last_name" LIKE :valueLike)`,
                {
                    value,
                    valueLike: value + "%"
                }
            )
            .addRelations(ALIAS, relations)
            .limit(limit)
            .offset(offSet)
            .getManyAndCount();
    }

<<<<<<< HEAD
    createInviteUser(emailAddress: string): Promise<UserEntity> {
        return this.manager.nestedTransaction(async (transaction) => {
            let user = transaction.create(UserEntity);
            user.emailAddress = emailAddress.trim();
            user.verifyEmailToken = uuid();
            user.verifyEmailTokenDate = new Date();
            user.passwordSalt = uuid();
            user.emailVerified = false;

            const now = new Date();
            user.createdAt = now;
            user.updatedAt = now;
            user.isAdmin = false;

            user.status = UserStatus.PENDING_SIGN_UP;

            return transaction.save(user);
        });
    }

    completeCreatedUser({
        user,
        value,
        relations = []
    }: {
        user: UserEntity;
        value: CreateUserInput;
        relations?: string[];
    }): Promise<UserEntity> {
=======
    async searchWithNoRestrictions({
        value,
        limit,
        offSet,
        relations = []
    }: {
        value: string;
        limit: number;
        offSet: number;
        relations?: string[];
    }): Promise<[UserEntity[], number]> {
        const ALIAS = "searchWithNoRestrictions";
        return await this.manager
            .getRepository(UserEntity)
            .createQueryBuilder()
            .where(
                `(UserEntity.username LIKE :valueLike OR UserEntity.emailAddress LIKE :valueLike OR UserEntity.firstName LIKE :valueLike OR UserEntity.lastName LIKE :valueLike)`,
                {
                    value,
                    valueLike: value + "%"
                }
            )
            .addRelations(ALIAS, relations)
            .orderBy("id")
            .limit(limit)
            .offset(offSet)
            .getManyAndCount();
    }

    createUser({ value, relations = [] }: { value: CreateUserInput; relations?: string[] }): Promise<UserEntity> {
>>>>>>> ccd6040e
        const self: UserRepository = this;
        const isAdmin = (input: CreateUserInput | CreateUserInputAdmin): input is CreateUserInputAdmin => {
            return (input as CreateUserInputAdmin) !== undefined;
        };

        ReservedKeywordsService.validateReservedKeyword(value.username);
        const emailVerificationToken = uuid();
        return this.manager
            .nestedTransaction(async (transaction) => {
                if (value.firstName != null) user.firstName = value.firstName.trim();

                if (value.lastName != null) user.lastName = value.lastName.trim();

                user.emailAddress = value.emailAddress.trim();
                user.username = value.username.trim();
                user.passwordSalt = uuid();
                user.passwordHash = hashPassword(value.password, user.passwordSalt);

                user.verifyEmailToken = emailVerificationToken;
                user.verifyEmailTokenDate = new Date();

                if (user.emailVerified == null) user.emailVerified = false;

                const now = new Date();
                user.createdAt = now;
                user.updatedAt = now;

                user.status = UserStatus.ACTIVE;

                if (!FirstUserStatusHolder.IS_FIRST_USER_CREATED) {
                    user.isAdmin = true;
                    FirstUserStatusHolder.IS_FIRST_USER_CREATED = true;
                } else if (isAdmin(value) && value.isAdmin) {
                    user.isAdmin = value.isAdmin;
                } else {
                    user.isAdmin = false;
                }

                user = await transaction.save(user);
                await transaction.getCustomRepository(CatalogRepository).createCatalog({
                    userId: user.id,
                    value: {
                        description: "",
                        isPublic: false,
                        displayName: user.username,
                        slug: user.username,
                        website: user.website
                    }
                });

                return user;
            })
            .then(async (user: UserEntity) => {
                if (!user.emailVerified) await sendVerifyEmail(user, emailVerificationToken);

                return getUserOrFail({
                    username: value.username,
                    manager: self.manager,
                    relations
                });
            });
    }

    updateUserPassword({ username, passwordHash }: { username: string; passwordHash: string }): Promise<void> {
        return this.manager.nestedTransaction(async (transaction) => {
            const dbUser = await getUserByUsernameOrFail({
                username,
                manager: transaction
            });

            dbUser.passwordHash = passwordHash;
            await transaction.save(dbUser);
        });
    }

    forgotMyPassword({ user }: { user: UserEntity }): Promise<void> {
        return this.manager
            .nestedTransaction(async (transaction) => {
                const dbUser = await getUserByUsernameOrFail({
                    username: user.username,
                    manager: transaction
                });

                dbUser.passwordRecoveryToken = uuid();
                dbUser.passwordRecoveryTokenDate = new Date();

                await transaction.save(dbUser);
                return dbUser;
            })
            .then(async (user: UserEntity) => {
                await sendForgotPasswordEmail(user, user.passwordRecoveryToken as string);
            });
    }

    recoverMyPassword({ value }: { value: RecoverMyPasswordInput }): Promise<void> {
        return this.manager.nestedTransaction(async (transaction) => {
            const dbUser = await this.findUserByRecoveryPasswordToken(value.token);

            // // return error if current user token is not the same as input token
            if (dbUser?.passwordRecoveryToken != value.token) throw new UserInputError("TOKEN_NOT_VALID");

            // return error if token is more than 4 hours expired
            if (dbUser.passwordRecoveryToken && dbUser.passwordRecoveryTokenDate) {
                const moreThanFourHours =
                    new Date().getMilliseconds() - dbUser.passwordRecoveryTokenDate.getMilliseconds() >
                    4 * 60 * 60 * 1000;

                if (moreThanFourHours) throw new UserInputError("TOKEN_NO_LONGER_VALID");
            }

            const newPasswordHash = hashPassword(value.newPassword, dbUser.passwordSalt);
            dbUser.passwordHash = newPasswordHash;
            dbUser.passwordRecoveryToken = null;

            await transaction.save(dbUser);
        });
    }

    public updateUserAdminStatus({ username, isAdmin }: { username: string; isAdmin: boolean }): Promise<void> {
        return this.manager.nestedTransaction(async (transaction) => {
            const dbUser = await getUserByUsernameOrFail({
                username,
                manager: transaction
            });

            dbUser.isAdmin = isAdmin;
            await transaction.save(dbUser);
        });
    }

    updateUser({
        username,
        value,
        relations = []
    }: {
        username: string;
        value: UpdateUserInput;
        relations?: string[];
    }): Promise<UserEntity> {
        if (value.username) {
            ReservedKeywordsService.validateReservedKeyword(value.username);
        }
        return this.manager.nestedTransaction(async (transaction) => {
            const dbUser = await getUserByUsernameOrFail({
                username,
                manager: transaction,
                relations: [...relations]
            });

            if (value.firstName) {
                dbUser.firstName = value.firstName.trim();
            }

            if (value.lastName) {
                dbUser.lastName = value.lastName.trim();
            }

            if (value.username) {
                const finalUserName = value.username.toLowerCase().trim();
                const oldUserName = dbUser.username;

                const catalog = await transaction
                    .getCustomRepository(CatalogRepository)
                    .findCatalogBySlugOrFail(oldUserName);
                catalog.slug = finalUserName;
                await transaction.save(catalog);

                dbUser.username = finalUserName;
            }

            if (value.emailAddress) {
                dbUser.emailAddress = value.emailAddress.trim();
            }

            if (value.nameIsPublic != null) {
                dbUser.nameIsPublic = value.nameIsPublic;
            }

            if (value.twitterHandle != null) {
                dbUser.twitterHandle = value.twitterHandle;
            }

            if (value.twitterHandleIsPublic != null) {
                dbUser.twitterHandleIsPublic = value.twitterHandleIsPublic;
            }

            if (value.gitHubHandle != null) {
                dbUser.gitHubHandle = value.gitHubHandle;
            }

            if (value.gitHubHandleIsPublic != null) {
                dbUser.gitHubHandleIsPublic = value.gitHubHandleIsPublic;
            }

            if (value.location != null) {
                dbUser.location = value.location;
            }

            if (value.locationIsPublic != null) {
                dbUser.locationIsPublic = value.locationIsPublic;
            }

            if (value.website != null) {
                dbUser.website = value.website;
            }

            if (value.websiteIsPublic != null) {
                dbUser.websiteIsPublic = value.websiteIsPublic;
            }

            if (value.emailAddressIsPublic != null) {
                dbUser.emailAddressIsPublic = value.emailAddressIsPublic;
            }

            if (value.description != null) {
                dbUser.description = value.description;
            }

            dbUser.updatedAt = new Date();
            await transaction.save(dbUser);

            // return result with requested relations
            return getUserByUsernameOrFail({
                username: dbUser.username,
                manager: transaction,
                relations
            });
        });
    }

    async deleteUser(user: UserEntity): Promise<void> {
        await this.manager.getCustomRepository(CatalogRepository).deleteCatalog({ slug: user.username });

        const collections = await this.manager.getCustomRepository(CollectionRepository).findByUser(user.id);

        for (const collection of collections)
            await this.manager.getCustomRepository(CollectionRepository).deleteCollection(collection.collectionSlug);

        await this.manager.nestedTransaction(async (transaction) => {
            await transaction.delete(UserEntity, { username: (await user).username });
        });

        try {
            await ImageStorageService.INSTANCE.deleteUserAvatarImage(user.id);
        } catch (error) {
            if (error.message.includes(StorageErrors.FILE_DOES_NOT_EXIST)) return;

            console.error(error.message);
        }

        try {
            await ImageStorageService.INSTANCE.deleteUserCoverImage(user.id);
        } catch (error) {
            if (error.message.includes(StorageErrors.FILE_DOES_NOT_EXIST)) return;

            console.error(error.message);
        }
    }
}<|MERGE_RESOLUTION|>--- conflicted
+++ resolved
@@ -157,7 +157,6 @@
         return user;
     }
 
-<<<<<<< HEAD
     getUserByUsernameOrEmailAddress(username: string) {
         const ALIAS = "getUsername";
 
@@ -170,8 +169,6 @@
         return user;
     }
 
-=======
->>>>>>> ccd6040e
     findByEmailValidationToken(token: String) {
         const ALIAS = "getUsername";
 
@@ -305,37 +302,6 @@
             .getManyAndCount();
     }
 
-<<<<<<< HEAD
-    createInviteUser(emailAddress: string): Promise<UserEntity> {
-        return this.manager.nestedTransaction(async (transaction) => {
-            let user = transaction.create(UserEntity);
-            user.emailAddress = emailAddress.trim();
-            user.verifyEmailToken = uuid();
-            user.verifyEmailTokenDate = new Date();
-            user.passwordSalt = uuid();
-            user.emailVerified = false;
-
-            const now = new Date();
-            user.createdAt = now;
-            user.updatedAt = now;
-            user.isAdmin = false;
-
-            user.status = UserStatus.PENDING_SIGN_UP;
-
-            return transaction.save(user);
-        });
-    }
-
-    completeCreatedUser({
-        user,
-        value,
-        relations = []
-    }: {
-        user: UserEntity;
-        value: CreateUserInput;
-        relations?: string[];
-    }): Promise<UserEntity> {
-=======
     async searchWithNoRestrictions({
         value,
         limit,
@@ -365,8 +331,35 @@
             .getManyAndCount();
     }
 
-    createUser({ value, relations = [] }: { value: CreateUserInput; relations?: string[] }): Promise<UserEntity> {
->>>>>>> ccd6040e
+    createInviteUser(emailAddress: string): Promise<UserEntity> {
+        return this.manager.nestedTransaction(async (transaction) => {
+            let user = transaction.create(UserEntity);
+            user.emailAddress = emailAddress.trim();
+            user.verifyEmailToken = uuid();
+            user.verifyEmailTokenDate = new Date();
+            user.passwordSalt = uuid();
+            user.emailVerified = false;
+
+            const now = new Date();
+            user.createdAt = now;
+            user.updatedAt = now;
+            user.isAdmin = false;
+
+            user.status = UserStatus.PENDING_SIGN_UP;
+
+            return transaction.save(user);
+        });
+    }
+
+    completeCreatedUser({
+        user,
+        value,
+        relations = []
+    }: {
+        user: UserEntity;
+        value: CreateUserInput;
+        relations?: string[];
+    }): Promise<UserEntity> {
         const self: UserRepository = this;
         const isAdmin = (input: CreateUserInput | CreateUserInputAdmin): input is CreateUserInputAdmin => {
             return (input as CreateUserInputAdmin) !== undefined;
