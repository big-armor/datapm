--- conflicted
+++ resolved
@@ -410,20 +410,10 @@
         const ALIAS = "autoCompletePackage";
 
         const entities = await this.createQueryBuilderWithUserConditions(user)
-<<<<<<< HEAD
-            .andWhere(
-                `(displayName_tokens @@ websearch_to_tsquery(:startsWith) OR LOWER("Package"."slug") LIKE :valueLike OR LOWER("Package"."displayName") LIKE :valueLike)`,
-                {
-                    startsWith,
-                    valueLike: startsWith.toLowerCase() + "%"
-                }
-            )
-=======
             .andWhere(`(LOWER("Package"."slug") LIKE :valueLike OR LOWER("Package"."displayName") LIKE :valueLike)`, {
                 startsWith,
                 valueLike: startsWith.toLowerCase() + "%"
             })
->>>>>>> 4d78c389
             .addRelations(ALIAS, relations)
             .getMany();
 
