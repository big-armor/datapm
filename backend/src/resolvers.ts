--- conflicted
+++ resolved
@@ -295,23 +295,8 @@
 
     },
 
-<<<<<<< HEAD
-    package: async (_0: any, { identifier }, context: AuthenticatedContext, info: any) => {
-   
-      const packageEntity = await context.connection.getCustomRepository(PackageRepository).findPackage({
-        identifier,
-        relations: getGraphQlRelationName(info),
-      });
-
-      if(packageEntity == null)
-        throw new UserInputError("PACKAGE_NOT_FOUND");
-
-      return packageEntity;
-    },
-=======
     package: findPackage,
     latestPackages: getLatestPackages,
->>>>>>> 88d91a94
 
     collection: findCollectionBySlug,
     collections: findCollectionsForAuthenticatedUser,
