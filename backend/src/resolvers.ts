--- conflicted
+++ resolved
@@ -19,12 +19,8 @@
     VersionIdentifierInput,
     Base64ImageUpload,
     Permission,
-<<<<<<< HEAD
-    AutoCompleteResultResolvers
-=======
     AutoCompleteResultResolvers,
     RegistryStatus
->>>>>>> e17aca55
 } from "./generated/graphql";
 import * as mixpanel from "./util/mixpanel";
 import { getGraphQlRelationName, getRelationNames } from "./util/relationNames";
@@ -128,15 +124,12 @@
 import { PackageFileStorageService } from "./storage/packages/package-file-storage-service";
 import { DateResolver } from "./resolvers/DateResolver";
 import { exit } from "process";
-<<<<<<< HEAD
 import {
     myActivity,
     catalogActivities,
     collectionActivities,
     packageActivities
 } from "./resolvers/ActivityLogResolver";
-=======
->>>>>>> e17aca55
 import { CollectionRepository } from "./repository/CollectionRepository";
 import { userCatalogs } from "./resolvers/CatalogResolver";
 import { UserPackagePermission } from "./entity/UserPackagePermission";
