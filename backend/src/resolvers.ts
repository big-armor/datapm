import "./util/prototypeExtensions";
import { GraphQLScalarType } from "graphql";
import { getUserByUserName, UserRepository } from "./repository/UserRepository";
import { AuthenticatedContext, AutoCompleteContext, Context } from "./context";
import { PackageRepository } from "./repository/PackageRepository";
import {
    MutationResolvers,
    QueryResolvers,
    UserResolvers,
    CatalogResolvers,
    PackageResolvers,
    VersionResolvers,
    CollectionResolvers,
    CatalogIdentifierInput,
    AutoCompleteResultResolvers,
    RegistryStatus,
    User,
    PackageIssueResolvers,
    PackageIssueCommentResolvers,
    FollowResolvers,
    ActivityLogResolvers,
    BuilderIOSettings,
    BuilderIOPage,
    GroupResolvers,
    UserStatus
} from "./generated/graphql";
import { getGraphQlRelationName, getRelationNames } from "./util/relationNames";
import { CatalogRepository } from "./repository/CatalogRepository";
import { UserCatalogPermissionRepository } from "./repository/CatalogPermissionRepository";
import { isAuthenticatedAsAdmin, isRequestingUserOrAdmin } from "./util/contextHelpers";
import { DATAPM_VERSION, parsePackageFileJSON } from "datapm-lib";
import graphqlFields from "graphql-fields";
import {
    addPackageToCollection,
    createCollection,
    deleteCollection,
    findCollectionBySlug,
    findCollectionsForAuthenticatedUser,
    myCollections,
    removePackageFromCollection,
    searchCollections,
    setCollectionCoverImage,
    updateCollection,
    collectionPackages,
    usersByCollection,
    myPermissions,
    userCollections,
    collectionIdentifier,
    collectionName,
    collectionCreator,
    collectionDescription,
    collectionEntityToGraphQL,
    collectionIsPublic,
    collectionIsRecommended,
    collectionCreatedAt,
    collectionUpdatedAt,
    getLatestCollections,
    getMyRecentlyViewedPackages,
    collectionSlugAvailable,
    getPackageCollections
} from "./resolvers/CollectionResolver";
import {
    createVersion,
    deleteVersion,
    versionAuthor,
    versionCreatedAt,
    versionIdentifier,
    versionPackage,
    modifiedPackageFile,
    versionUpdatedAt,
    canonicalPackageFile,
    versionUpdateMethods
} from "./resolvers/VersionResolver";
import {
    setUserCollectionPermissions,
    deleteUserCollectionPermissions
} from "./resolvers/UserCollectionPermissionResolver";
import { deleteUserCatalogPermissions, setUserCatalogPermission } from "./resolvers/UserCatalogPermissionResolver";
import { login, logout, verifyEmailAddress } from "./resolvers/AuthResolver";
import {
    createMe,
    deleteMe,
    setMyAvatarImage,
    setMyCoverImage,
    emailAddressAvailable,
    usernameAvailable,
    updateMe,
    updateMyPassword,
    forgotMyPassword,
    recoverMyPassword,
    searchUsers,
    setAsAdmin,
    acceptInvite,
    adminSearchUsers,
    adminDeleteUser,
    adminSetUserStatus,
    getUserFromCacheOrDbByUsername
} from "./resolvers/UserResolver";
import { createAPIKey, deleteAPIKey, myAPIKeys } from "./resolvers/ApiKeyResolver";
import {
    createPackage,
    deletePackage,
    findPackage,
    findPackageCreator,
    findPackageIdentifier,
    findPackagesForCollection,
    getLatestPackages,
    searchPackages,
    setPackageCoverImage,
    updatePackage,
    myPackages,
    userPackages,
    usersByPackage,
    packageFetched,
    packageLatestVersion,
    packageCatalog,
    packageVersions,
    myPackagePermissions,
    packageEntityToGraphqlObject,
    catalogPackages,
    packageDescription,
    packageDisplayName,
    packageFetchCount,
    packageCreatedAt,
    packageUpdatedAt,
    packageViewedCount,
    packageIsPublic,
    myRecentlyViewedPackages,
    movePackage,
    packageUpdateMethods
} from "./resolvers/PackageResolver";

import { createCredential, deleteCredential } from "./resolvers/CredentialResolver";
import { createRepository, listRepositories, deleteRepository } from "./resolvers/RepositoryResolver";

import { validatePassword } from "./directive/ValidPasswordDirective";
import { validateCatalogSlug } from "./directive/ValidCatalogSlugDirective";
import { validateUsername } from "./directive/ValidUsernameDirective";
import { validateUsernameOrEmail } from "./directive/ValidUsernameOrEmailAddressDirective";
import { validateSlug as validateCollectionSlug } from "./directive/ValidCollectionSlugDirective";
import { validatePackageSlug } from "./directive/ValidPackageSlugDirective";
import { validateEmailAddress } from "./directive/ValidEmailDirective";
import { DateResolver } from "./resolvers/DateResolver";
import { CollectionRepository } from "./repository/CollectionRepository";
import {
    catalogCreator,
    catalogDescription,
    catalogDisplayName,
    catalogEntityToGraphQL,
    catalogIdentifier,
    catalogIsPublic,
    catalogIsUnclaimed,
    catalogPackagesForUser,
    catalogWebsite,
    createCatalog,
    deleteCatalog,
    deleteCatalogAvatarImage,
    getCatalogByIdentifier,
    getCatalogByIdentifierOrFail,
    myCatalogPermissions,
    myCatalogs,
    searchCatalogs,
    setCatalogAvatarImage,
    setCatalogCoverImage,
    updateCatalog,
    userCatalogs
} from "./resolvers/CatalogResolver";

import {
    logAuthor,
    logCatalog,
    logCollection,
    logGroup,
    logId,
    logPackage,
    logPackageIssue,
    logPropertiesEdited,
    logUser,
    myActivity,
    myFollowingActivity,
    packageActivities
} from "./resolvers/ActivityLogResolver";
import { removePackagePermissions, setPackagePermissions } from "./resolvers/UserPackagePermissionResolver";
import {
    createPackageIssue,
    deletePackageIssue,
    deletePackageIssues,
    getIssuesByPackage,
    getPackageIssue,
    getPackageIssueAuthor,
    getPackageIssuePackageIdentifier,
    updatePackageIssue,
    updatePackageIssuesStatuses,
    updatePackageIssueStatus
} from "./resolvers/PackageIssueResolver";
import {
    createPackageIssueComment,
    deletePackageIssueComment,
    getCommentsByByPackageIssue,
    getPackageIssueCommentAuthor,
    updatePackageIssueComment
} from "./resolvers/PackageIssueCommentResolver";
import { packageVersionsDiff, packageVersionsDiffs } from "./resolvers/VersionComparisonResolver";
import {
    catalogFollowers,
    catalogFollowersCount,
    collectionFollowers,
    collectionFollowersCount,
    deleteAllMyFollows,
    deleteFollow,
    followPackage,
    getAllMyFollows,
    getFollow,
    packageFollowers,
    packageFollowersCount,
    packageIssueFollowers,
    packageIssueFollowersCount,
    saveFollow,
    userFollowers,
    userFollowersCount
} from "./resolvers/FollowResolver";

import {
    createGroup,
    updateGroup,
    deleteGroup,
    addOrUpdateUserToGroup,
    removeUserFromGroup,
    myGroupPermissions,
    myGroups,
    group,
<<<<<<< HEAD
    groupUsers,
    setGroupAsAdmin,
    adminSearchGroups,
    adminDeleteGroup
=======
    groupUsers
>>>>>>> 9cbc964e
} from "./resolvers/GroupResolver";
import {
    addOrUpdateGroupToPackage,
    removeGroupFromPackage,
    groupsByPackage,
    packagePermissionsByGroupForUser
} from "./resolvers/GroupPackagePermissionResolver";

import {
    getPlatformSettingsByKey,
    getDeserializedPublicPlatformSettingsByKey,
    getPublicPlatformSettingsByKeyOrFail,
    savePlatformSettings
} from "./resolvers/PlatformSettingsResolver";

import { runJob } from "./resolvers/JobResolver";
import {
    addOrUpdateGroupToCatalog,
    removeGroupFromCatalog,
    groupsByCatalog,
    catalogPermissionsByGroupForUser
} from "./resolvers/GroupCatalogPermissionResolver";
import {
    addOrUpdateGroupToCollection,
    removeGroupFromCollection,
    groupsByCollection,
    collectionPermissionsByGroupForUser
} from "./resolvers/GroupCollectionPermissionResolver";
<<<<<<< HEAD
import { me } from "./resolvers/MeResolver";
=======
>>>>>>> 9cbc964e

export const getPageContentByRoute = async (
    _0: any,
    { route }: { route: string },
    context: AuthenticatedContext,
    info: any
) => {
    const user = await getUserByUserName({ username: route, manager: context.connection.manager });
    if (user) {
        return { user };
    }

    const catalog = await getCatalogByIdentifier(_0, { identifier: { catalogSlug: route } }, context, null);
    if (catalog) {
        return { catalog };
    }

    const builderIOSettings = (await getDeserializedPublicPlatformSettingsByKey(
        _0,
        { key: "builder-io-settings" },
        context,
        info
    )) as BuilderIOSettings;

    let template = builderIOSettings.templates?.find((t) => t.key === route);

    if (!template) {
        template = builderIOSettings.templates?.find((t) => t.key === "404");
    }

    const builderIOPage: BuilderIOPage = {
        apiKey: builderIOSettings.apiKey,
        template
    };

    return { builderIOPage };
};

export const resolvers: {
    Query: QueryResolvers;
    Mutation: MutationResolvers;
    Date: DateResolver;
    User: UserResolvers;
    Catalog: CatalogResolvers;
    Collection: CollectionResolvers;
    Package: PackageResolvers;
    PackageIssue: PackageIssueResolvers;
    PackageIssueComment: PackageIssueCommentResolvers;
    Version: VersionResolvers;
    PackageFileJSON: GraphQLScalarType;
    Password: GraphQLScalarType;
    CatalogSlug: GraphQLScalarType;
    PackageSlug: GraphQLScalarType;
    Username: GraphQLScalarType;
    UsernameOrEmailAddress: GraphQLScalarType;
    EmailAddress: GraphQLScalarType;
    CollectionSlug: GraphQLScalarType;
    AutoCompleteResult: AutoCompleteResultResolvers;
    Follow: FollowResolvers;
    ActivityLog: ActivityLogResolvers;
    Group: GroupResolvers;
} = {
    AutoCompleteResult: {
        packages: async (parent: any, args: any, context: AutoCompleteContext, info: any) => {
            const packageEntities = await context.connection.manager
                .getCustomRepository(PackageRepository)
                .autocomplete({
                    user: context.me,
                    startsWith: context.query,
                    relations: getRelationNames(graphqlFields(info))
                });

            return packageEntities.map((p) => packageEntityToGraphqlObject(context, context.connection, p));
        },
        users: async (parent: any, args: any, context: AutoCompleteContext, info: any) => {
            return await context.connection.manager.getCustomRepository(UserRepository).autocomplete({
                user: context.me,
                startsWith: context.query,
                relations: getRelationNames(graphqlFields(info))
            });
        },

        catalogs: async (parent: any, args: any, context: AutoCompleteContext, info: any) => {
            const catalogs = await context.connection.manager.getCustomRepository(CatalogRepository).autocomplete({
                user: context.me,
                startsWith: context.query,
                relations: getRelationNames(graphqlFields(info))
            });
            return catalogs.map((c) => catalogEntityToGraphQL(c));
        },

        collections: async (parent: any, args: any, context: AutoCompleteContext, info: any) => {
            const collections = await context.connection.manager
                .getCustomRepository(CollectionRepository)
                .autocomplete({
                    user: context.me,
                    startsWith: context.query,
                    relations: getRelationNames(graphqlFields(info))
                });

            return collections.map((c) => collectionEntityToGraphQL(c));
        }
    },

    PackageFileJSON: new GraphQLScalarType({
        name: "PackageFileJSON",
        serialize: (value: any) => {
            return JSON.stringify(value);
        },
        parseValue: (value: any) => {
            const packageFileObject = parsePackageFileJSON(value);

            return packageFileObject;
        }
    }),
    Password: new GraphQLScalarType({
        name: "Password",
        serialize: (value: any) => value,
        parseValue: (value: any) => {
            validatePassword(value);
            return value;
        }
    }),
    CatalogSlug: new GraphQLScalarType({
        name: "CatalogSlug",
        serialize: (value: any) => value,
        parseValue: (value: any) => {
            validateCatalogSlug(value);
            return value;
        }
    }),
    PackageSlug: new GraphQLScalarType({
        name: "PackageSlug",
        serialize: (value: any) => value,
        parseValue: (value: any) => {
            validatePackageSlug(value);
            return value;
        }
    }),
    CollectionSlug: new GraphQLScalarType({
        name: "CollectionSlug",
        serialize: (value: any) => value,
        parseValue: (value: any) => {
            validateCollectionSlug(value);
            return value;
        }
    }),
    Username: new GraphQLScalarType({
        name: "Username",
        serialize: (value: any) => value,
        parseValue: (value: any) => {
            validateUsername(value);
            return value;
        }
    }),
    EmailAddress: new GraphQLScalarType({
        name: "EmailAddress",
        serialize: (value: any) => value,
        parseValue: (value: any) => {
            validateEmailAddress(value);
            return value;
        }
    }),
    UsernameOrEmailAddress: new GraphQLScalarType({
        name: "UsernameOrEmailAddress",
        serialize: (value: any) => value,
        parseValue: (value: any) => {
            validateUsernameOrEmail(value);
            return value;
        }
    }),
    Date: new GraphQLScalarType({
        name: "Date",
        serialize: (value: any) => value,
        parseValue: (value: any) => new Date(value)
    }),
    User: {
        username: async (parent: User, _1: any, context: Context) => {
            return parent.username;
        },
        displayName: async (parent: User, _1: any, context: Context) => {
            const user = await getUserFromCacheOrDbByUsername(context, parent.username);

            if (user.status === UserStatus.PENDING_SIGN_UP) {
                if (isAuthenticatedAsAdmin(context)) {
                    return user.emailAddress + " (pending sign up)";
                }

                const emailParts = user.emailAddress.split("@");
                return emailParts[0] + " (pending sign up)";
            }

            const returnValue = user.displayName || user.username;

            return returnValue;
        },
        firstName: async (parent: User, _1: any, context: Context) => {
            const user = await getUserFromCacheOrDbByUsername(context, parent.username);
            if (isRequestingUserOrAdmin(context, user.username) || user.nameIsPublic) {
                return user.firstName || null;
            }

            return null;
        },
        lastName: async (parent: User, _1: any, context: Context) => {
            const user = await getUserFromCacheOrDbByUsername(context, parent.username);
            if (isRequestingUserOrAdmin(context, user.username) || user.nameIsPublic) {
                return user.lastName || null;
            }

            return null;
        },
        emailAddress: async (parent: User, _1: any, context: Context) => {
            const user = await getUserFromCacheOrDbByUsername(context, parent.username);
            if (isRequestingUserOrAdmin(context, user.username) || user.emailAddressIsPublic) {
                return user.emailAddress;
            }

            return null;
        },
        twitterHandle: async (parent: User, _1: any, context: Context) => {
            const user = await getUserFromCacheOrDbByUsername(context, parent.username);
            if (isRequestingUserOrAdmin(context, user.username) || user.twitterHandleIsPublic) {
                return user.twitterHandle || null;
            }

            return null;
        },
        gitHubHandle: async (parent: User, _1: any, context: Context) => {
            const user = await getUserFromCacheOrDbByUsername(context, parent.username);
            if (isRequestingUserOrAdmin(context, user.username) || user.gitHubHandleIsPublic) {
                return user.gitHubHandle || null;
            }

            return null;
        },
        website: async (parent: User, _1: any, context: Context) => {
            const user = await getUserFromCacheOrDbByUsername(context, parent.username);
            if (isRequestingUserOrAdmin(context, user.username) || user.websiteIsPublic) {
                return user.website || null;
            }

            return null;
        },
        location: async (parent: User, _1: any, context: Context) => {
            const user = await getUserFromCacheOrDbByUsername(context, parent.username);
            if (isRequestingUserOrAdmin(context, user.username) || user.locationIsPublic) {
                return user.location || null;
            }

            return null;
        },
        status: async (parent: User, _1: any, context: Context) => {
            const user = await getUserFromCacheOrDbByUsername(context, parent.username);
            return user.status;
        },
        uiDarkModeEnabled: async (parent: User, _1: any, context: Context) => {
            if (Object.hasOwnProperty.call(context, "me")) {
                const authenticatedContext = context as AuthenticatedContext;

                const user = await getUserFromCacheOrDbByUsername(authenticatedContext, parent.username);
                if (isRequestingUserOrAdmin(authenticatedContext, user.username)) {
                    return user.uiDarkModeEnabled;
                }
            }

            return false;
        }
    },
    Catalog: {
        identifier: catalogIdentifier,
        packages: catalogPackagesForUser,
        myPermissions: myCatalogPermissions,
        creator: catalogCreator,
        description: catalogDescription,
        displayName: catalogDisplayName,
        website: catalogWebsite,
        isPublic: catalogIsPublic,
        unclaimed: catalogIsUnclaimed
    },
    Collection: {
        name: collectionName,
        description: collectionDescription,
        identifier: collectionIdentifier,
        packages: findPackagesForCollection,
        myPermissions: myPermissions,
        creator: collectionCreator,
        isPublic: collectionIsPublic,
        createdAt: collectionCreatedAt,
        isRecommended: collectionIsRecommended,
        updatedAt: collectionUpdatedAt
    },
    Package: {
        latestVersion: packageLatestVersion,
        catalog: packageCatalog,
        versions: packageVersions,
        identifier: findPackageIdentifier,
        creator: findPackageCreator,
        myPermissions: myPackagePermissions,
        description: packageDescription,
        displayName: packageDisplayName,
        createdAt: packageCreatedAt,
        fetchedCount: packageFetchCount,
        updatedAt: packageUpdatedAt,
        viewedCount: packageViewedCount,
        isPublic: packageIsPublic,
        updateMethods: packageUpdateMethods
    },
    PackageIssue: {
        author: getPackageIssueAuthor,
        packageIdentifier: getPackageIssuePackageIdentifier
    },
    PackageIssueComment: {
        author: getPackageIssueCommentAuthor
    },
    Version: {
        identifier: versionIdentifier,
        packageFile: modifiedPackageFile,
        canonicalPackageFile: canonicalPackageFile,
        author: versionAuthor,
        createdAt: versionCreatedAt,
        package: versionPackage,
        updatedAt: versionUpdatedAt,
        updateMethods: versionUpdateMethods
    },
    Follow: {
        package: followPackage
    },
    ActivityLog: {
        id: logId,
        propertiesEdited: logPropertiesEdited,
        user: logAuthor,
        targetPackage: logPackage,
        targetPackageIssue: logPackageIssue,
        targetCatalog: logCatalog,
        targetCollection: logCollection,
        targetUser: logUser,
        targetGroup: logGroup
    },
    Group: {
        myPermissions: myGroupPermissions,
        packagePermissions: packagePermissionsByGroupForUser,
        users: groupUsers,
        catalogPermissions: catalogPermissionsByGroupForUser,
        collectionPermissions: collectionPermissionsByGroupForUser
    },

    Query: {
        registryStatus: (_0: any, _1: any, context: AuthenticatedContext, info: any) => {
            return {
                status: RegistryStatus.SERVING_REQUESTS,
                version: DATAPM_VERSION,
                registryUrl: process.env["REGISTRY_URL"] as string
            };
<<<<<<< HEAD
=======
        },
        me: async (_0: any, _1: any, context: AuthenticatedContext, info: any) => {
            return await getUserFromCacheOrDbByUsername(context, context.me.username, getGraphQlRelationName(info));
>>>>>>> 9cbc964e
        },
        me: me,
        user: async (_0: any, args: { username: string }, context: AuthenticatedContext, info: any) => {
            return await getUserFromCacheOrDbByUsername(context, args.username, getGraphQlRelationName(info));
        },

        catalog: getCatalogByIdentifierOrFail,
        myCatalogs: myCatalogs,

        myAPIKeys: myAPIKeys,

        package: findPackage,
        packageVersionsDiff: packageVersionsDiff,
        packageVersionsDiffs: packageVersionsDiffs,
        packageCollections: getPackageCollections,
        packageIssue: getPackageIssue,
        packageIssues: getIssuesByPackage,
        packageIssueComments: getCommentsByByPackageIssue,
        latestPackages: getLatestPackages,
        myPackages: myPackages,
        myRecentlyViewedPackages: myRecentlyViewedPackages,
        collection: findCollectionBySlug,
        collections: findCollectionsForAuthenticatedUser,
        myCollections: myCollections,
        searchCollections: searchCollections,
        latestCollections: getLatestCollections,
        myRecentlyViewedCollections: getMyRecentlyViewedPackages,
        collectionPackages: collectionPackages,
        usersByCollection: usersByCollection,
        usersByPackage: usersByPackage,
        userCatalogs: userCatalogs,
        userCollections: userCollections,
        collectionSlugAvailable: collectionSlugAvailable,
        userPackages: userPackages,
        autoComplete: async (_0: any, { startsWith }, context: AutoCompleteContext, info: any) => {
            context.query = startsWith;
            return {
                catalogs: [],
                users: [],
                collections: [],
                packages: []
            };
        },

        searchCatalogs: searchCatalogs,

        catalogPackages: catalogPackages,

        usersByCatalog: async (
            _0: any,
            { identifier }: { identifier: CatalogIdentifierInput },
            context: AuthenticatedContext,
            info: any
        ) => {
            const relations = getGraphQlRelationName(info);

            const catalogEntity = await context.connection.manager
                .getCustomRepository(CatalogRepository)
                .findCatalogBySlugOrFail(identifier.catalogSlug);

            return await context.connection.manager
                .getCustomRepository(UserCatalogPermissionRepository)
                .usersByCatalog(catalogEntity, relations);
        },

        searchPackages: searchPackages,
        usernameAvailable: usernameAvailable,
        emailAddressAvailable: emailAddressAvailable,
        searchUsers: searchUsers,
        adminSearchUsers: adminSearchUsers,
        adminSearchGroups,
        myActivity: myActivity,
        packageActivities: packageActivities,
        getFollow: getFollow,
        myFollows: getAllMyFollows,
        myFollowingActivity: myFollowingActivity,
        platformSettings: getPlatformSettingsByKey,
        publicPlatformSettingsByKey: getPublicPlatformSettingsByKeyOrFail,
        pageContent: getPageContentByRoute,
        packageFollowers: packageFollowers,
        packageIssueFollowers: packageIssueFollowers,
        catalogFollowers: catalogFollowers,
        collectionFollowers: collectionFollowers,
        userFollowers: userFollowers,
        packageFollowersCount: packageFollowersCount,
        packageIssueFollowersCount: packageIssueFollowersCount,
        catalogFollowersCount: catalogFollowersCount,
        collectionFollowersCount: collectionFollowersCount,
        userFollowersCount: userFollowersCount,
        listRepositories,
        groupsByPackage,
        groupsByCatalog,
        groupsByCollection,
        myGroups: myGroups,
        group: group
    },

    Mutation: {
        // Auth
        login: login,
        logout: logout,
        verifyEmailAddress: verifyEmailAddress,

        // User
        createMe: createMe,
        updateMe: updateMe,
        setAsAdmin: setAsAdmin,
        adminSetUserStatus: adminSetUserStatus,
        updateMyPassword: updateMyPassword,
        forgotMyPassword: forgotMyPassword,
        recoverMyPassword: recoverMyPassword,
        setMyCoverImage: setMyCoverImage,
        setMyAvatarImage: setMyAvatarImage,
        deleteMe: deleteMe,
        acceptInvite: acceptInvite,
        adminDeleteUser: adminDeleteUser,

        // API Keys
        createAPIKey: createAPIKey,
        deleteAPIKey: deleteAPIKey,

        // Catalog
        createCatalog: createCatalog,
        updateCatalog: updateCatalog,
        setCatalogCoverImage: setCatalogCoverImage,
        deleteCatalog: deleteCatalog,
        setCatalogAvatarImage: setCatalogAvatarImage,
        deleteCatalogAvatarImage: deleteCatalogAvatarImage,
        addOrUpdateGroupToCatalog: addOrUpdateGroupToCatalog,
        removeGroupFromCatalog: removeGroupFromCatalog,

        // Catalog Permissions
        setUserCatalogPermission: setUserCatalogPermission,
        deleteUserCatalogPermissions: deleteUserCatalogPermissions,

        // Package
        createPackage: createPackage,
        updatePackage: updatePackage,
        movePackage: movePackage,
        setPackageCoverImage: setPackageCoverImage,
        deletePackage: deletePackage,
        packageFetched: packageFetched,
        createRepository,
        deleteRepository,
        createCredential,
        deleteCredential,

        // Groups
        createGroup,
        updateGroup,
        deleteGroup,
        addOrUpdateUserToGroup,
        removeUserFromGroup,
        addOrUpdateGroupToPackage,
        removeGroupFromPackage,
<<<<<<< HEAD
        setGroupAsAdmin,
        adminDeleteGroup,
=======
>>>>>>> 9cbc964e

        // Package issues
        createPackageIssue: createPackageIssue,
        updatePackageIssue: updatePackageIssue,
        updatePackageIssueStatus: updatePackageIssueStatus,
        updatePackageIssuesStatuses: updatePackageIssuesStatuses,
        deletePackageIssues: deletePackageIssues,
        deletePackageIssue: deletePackageIssue,
        createPackageIssueComment: createPackageIssueComment,
        updatePackageIssueComment: updatePackageIssueComment,
        deletePackageIssueComment: deletePackageIssueComment,

        // Package Permissions
        setPackagePermissions: setPackagePermissions,
        removePackagePermissions: removePackagePermissions,

        // Collection
        createCollection: createCollection,
        updateCollection: updateCollection,
        setCollectionCoverImage: setCollectionCoverImage,
        deleteCollection: deleteCollection,
        addPackageToCollection: addPackageToCollection,
        removePackageFromCollection: removePackageFromCollection,
        addOrUpdateGroupToCollection: addOrUpdateGroupToCollection,
        removeGroupFromCollection: removeGroupFromCollection,

        // Collection Permissions
        setUserCollectionPermissions: setUserCollectionPermissions,
        deleteUserCollectionPermissions: deleteUserCollectionPermissions,

        // Version
        createVersion: createVersion,
        deleteVersion: deleteVersion,

        // Follow
        saveFollow: saveFollow,
        deleteFollow: deleteFollow,
        deleteAllMyFollows: deleteAllMyFollows,

        savePlatformSettings: savePlatformSettings,

        runJob
    }
};<|MERGE_RESOLUTION|>--- conflicted
+++ resolved
@@ -229,14 +229,10 @@
     myGroupPermissions,
     myGroups,
     group,
-<<<<<<< HEAD
-    groupUsers,
     setGroupAsAdmin,
     adminSearchGroups,
-    adminDeleteGroup
-=======
+    adminDeleteGroup,
     groupUsers
->>>>>>> 9cbc964e
 } from "./resolvers/GroupResolver";
 import {
     addOrUpdateGroupToPackage,
@@ -265,10 +261,7 @@
     groupsByCollection,
     collectionPermissionsByGroupForUser
 } from "./resolvers/GroupCollectionPermissionResolver";
-<<<<<<< HEAD
 import { me } from "./resolvers/MeResolver";
-=======
->>>>>>> 9cbc964e
 
 export const getPageContentByRoute = async (
     _0: any,
@@ -623,12 +616,6 @@
                 version: DATAPM_VERSION,
                 registryUrl: process.env["REGISTRY_URL"] as string
             };
-<<<<<<< HEAD
-=======
-        },
-        me: async (_0: any, _1: any, context: AuthenticatedContext, info: any) => {
-            return await getUserFromCacheOrDbByUsername(context, context.me.username, getGraphQlRelationName(info));
->>>>>>> 9cbc964e
         },
         me: me,
         user: async (_0: any, args: { username: string }, context: AuthenticatedContext, info: any) => {
@@ -784,11 +771,8 @@
         removeUserFromGroup,
         addOrUpdateGroupToPackage,
         removeGroupFromPackage,
-<<<<<<< HEAD
         setGroupAsAdmin,
         adminDeleteGroup,
-=======
->>>>>>> 9cbc964e
 
         // Package issues
         createPackageIssue: createPackageIssue,
