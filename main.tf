--- conflicted
+++ resolved
@@ -139,17 +139,12 @@
           value = google_sql_user.user.password
         }
         env {
-<<<<<<< HEAD
           name  = "REGISTRY_URL"
           value = "https://test.datapm.io"
         }
         env {
           name  = "TYPEORM_IS_DIST"
           value = "true"
-=======
-          name  = "REGISTRY_HOSTNAME"
-          value = "test.datapm.io"
->>>>>>> 5eb81546
         }
         env {
           name  = "SMTP_SERVER"
