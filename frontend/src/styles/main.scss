/* You can add global styles to this file, and also import other style files */
@import "~bootstrap/dist/css/bootstrap.min.css";
@import "./variables.scss";
@import "./colors.scss";
@import "./typography";
@import "./theme";

html,
body {
    height: 100%;
    overflow-x: hidden;
    background-color: var(--gray-11-color);
}

a {
    color: var(--info-color);
    font-family: $family-roboto;
    font-style: $style-normal;
    font-weight: $weight-400;
    letter-spacing: 0.4px;

    &:hover {
        color: var(--info-hover-color);
    }
}

body {
    margin: 0;
    font-family: $family-roboto !important;
}

<<<<<<< HEAD
h1,
.logo-div {
    &:focus {
        outline: none;
    }
=======
h3 {
    color: var(--gray-1-color);
>>>>>>> e78c6317
}

.color-info {
    color: var(--info-color);

    &:hover {
        text-decoration: none;
    }
}

.alert-warn,
.alert-error {
    font-size: $small-font;
    letter-spacing: 0.4px;
    color: var(--danger-color) !important;
}

.cursor-pointer {
    cursor: pointer;
}

.mat-spinner circle {
    stroke: var(--gray-3-color) !important;
}

.loading-spinner {
    display: flex;
    align-items: center;
    justify-content: center;
}

.mat-table,
.cdk-overlay-pane,
.mat-expansion-panel,
.mat-stepper-horizontal,
.mat-card {
    background-color: inherit;
}

.cdk-overlay-dark-backdrop {
    background: var(--cdk-overlay-background);
}

table.gray-table {
    width: 100%;
    border: 1px solid var(--gray-5-color);

    .mat-column-name {
        width: 35%;
    }

    tr.mat-row,
    tr.mat-footer-row {
        height: 42px;
        cursor: pointer;
    }

    .mat-header-row {
        height: 40px !important;
        background-color: var(--custom-table-color);
    }

    th {
        font-family: $family-roboto;
        font-size: $text-font;
        font-weight: $weight-500;
        letter-spacing: 0.4px;
        color: var(--gray-1-color);
        border-bottom: 1px solid var(--gray-5-color);
    }

    td {
        font-family: $family-roboto;
        letter-spacing: 0.4px;
        color: var(--gray-2-color);
        font-size: $text-font;
        font-weight: $weight-400;
        border-bottom: 1px solid var(--gray-5-color);
    }
}

.gray-paginator {
    height: 58px !important;
    background-color: var(--custom-table-color);
    border: 1px solid var(--gray-5-color);
    border-top: 0px;
    font-weight: $weight-400;
    color: var(--gray-1-color);

    .mat-paginator-icon {
        width: 22px;
    }

    .mat-icon-button {
        width: 30px;
        height: 30px;
        line-height: 30px;
    }
}

.font-500 {
    font-weight: 500;
}

.mat-menu-panel,
.mat-select-panel {
    border-radius: 0px !important;
}

.cdk-global-scrollblock {
    position: static !important;
    width: initial !important;
    overflow-y: inherit !important;
}

.mat-dialog-container {
    background-color: var(--gray-11-color);
}

.loading-pane {
    min-height: 250px;
    padding-top: 50px;
}

.mat-menu-content:not(:empty) {
    padding-top: 0px !important;
    padding-bottom: 0px !important;
}

.mat-menu-content {
    button.mat-menu-item {
        border-bottom: 1px solid var(--gray-5-color) !important;
        @include text("body");
        border-radius: 0px;
        background: var(--custom-secondary-color);
        color: var(--gray-2-color);
        &:last-child {
            border-bottom: none !important;
        }
        &:hover {
            background-color: var(--gray-12-color);
        }
    }
}

.notification-error {
    background-color: var(--danger-color);
    color: $secondary-color;
}

.notification-success {
    background-color: $success-color;
    color: $secondary-color;
}

.text-overflow-elipses {
    white-space: nowrap;
    overflow: hidden;
    text-overflow: ellipsis;
}

@media (max-width: 576px) {
    html {
        touch-action: none;
        body {
            touch-action: none;
        }
    }
}

@media (hover: none) {
    .mat-expansion-panel:not(.mat-expanded):not([aria-disabled="true"]) .mat-expansion-panel-header:hover {
        background: var(--gray-11-color);
    }
}

.app-slide-toggle.mat-checked {
    .mat-slide-toggle-bar,
    .mat-ripple-element {
        background-color: var(--green-1-color);
    }
    .mat-slide-toggle-thumb {
        background-color: $secondary-color;
    }
}

.mat-slide-toggle-bar {
    background-color: var(--gray-4-color);
}

.footer-slide-toggle {
    .mat-slide-toggle-thumb-container {
        left: -3px;
    }
    .mat-slide-toggle-thumb {
        background-color: #000;
        height: 18px;
        width: 18px;
    }
    .mat-slide-toggle-bar {
        width: 28px;
        height: 13px;
    }
}

.footer-slide-toggle.mat-checked {
    .mat-slide-toggle-thumb {
        background-color: #fff;
    }
    .mat-slide-toggle-bar {
        background-color: #bdbdbd;
    }
}

.rounded-input {
    .dpm-input-square {
        border-radius: 6px;
        padding: 10px 15px;
        width: 100%;
        height: 44px;
        box-shadow: none;
        font-size: $text-font;
        border: 1px solid var(--gray-5-color);
        outline: none;
        letter-spacing: 0.5px;
        color: var(--gray-1-color);
        font-family: $family-roboto;
        background-color: var(--gray-7-color) !important;
        transition: background-color ease 0.5s;

        &:hover {
            background-color: var(--custom-secondary-color) !important;
            transition: background-color ease 0.5s;
        }

        &::placeholder {
            font-family: $family-roboto;
            font-style: $style-normal;
            font-size: $text-font;
            font-weight: $weight-300;
            line-height: 18px;
            display: flex;
            align-items: flex-end;
            letter-spacing: 0.5px;
            opacity: 0.9;
            color: var(--gray-3-color);
        }
    }
}

.rounded-input.search-input {
    .dpm-input-square {
        &::placeholder {
            font-size: ($small-font + 2);
        }
    }
}

mat-select {
    background-color: var(--custom-secondary-color);
    padding: 10px 16px;
    letter-spacing: 0.7px;
    font-family: $family-roboto;

    &::placeholder {
        font-family: $family-roboto;
        letter-spacing: 0.7px;
        font-weight: $weight-300 !important;
        font-size: $text-font;
    }

    span {
        color: var(--gray-1-color);
    }
}

.dpm-input-flat {
    border-radius: 4px;
    padding: 10px 16px;
    width: 100%;
    height: 44px;
    border: none;
    outline: none;
    letter-spacing: 0.7px;
    background-color: var(--custom-secondary-color);
    font-family: $family-roboto;
    color: var(--gray-1-color);
    transition: background-color ease 0.5s;

    &:hover {
        background-color: var(--custom-secondary-color);
        transition: background-color ease 0.5s;
    }

    &::placeholder {
        font-family: $family-roboto;
        letter-spacing: 0.7px;
        opacity: 0.9;
        color: var(--gray-3-color);
        font-weight: $weight-300;
        font-size: $text-font;
    }
}

.app-raised-button {
    outline: none !important;
    border-radius: 6px;
    border: 1px solid var(--tranparent-border);
    font-family: $family-roboto;
    font-style: $style-normal;
    font-weight: $weight-400;
    font-size: $text-font;
    align-items: center;
    text-align: center;
    padding: 8px 15px;
    color: $secondary-color;
    background-color: var(--custom-info-color);
    transition: background-color ease 0.5s;

    &:hover {
        background-color: var(--custom-info-hover-color);
        transition: background-color ease 0.5s;
    }

    &:active {
        box-shadow: none !important;
    }

    &:disabled {
        background-color: var(--gray-5-color);
        pointer-events: none;
        opacity: 0.5;
    }
}

.raised {
    box-shadow: var(--outer-shadow-1) !important;
}

.app-fab-button.app-fab-button {
    width: 40px;
    height: 40px;
    background: var(--secondary-color);
    box-shadow: var(--outer-shadow-1) !important;

    &:focus {
        outline: none !important;
    }

    .mat-button-wrapper {
        padding: 0 !important;

        .mat-icon {
            color: var(--gray-3-color);
            font-size: ($title-font + 6);
            width: unset;
            height: 32px;

            &:focus {
                outline: transparent solid 0px !important;
            }
        }
    }
}

.info-txt {
    color: var(--info-color);
}

.app-outlined-button {
    font-family: $family-roboto;
    font-style: $style-normal;
    font-weight: $weight-400;
    font-size: ($text-font - 1);
    background: var(--custom-secondary-color);
    line-height: 13px;
    color: var(--info-color);
    border: 1px solid var(--gray-9-color);
    padding: 6px 15px;
    border-radius: 4px;
    cursor: pointer;

    &.block {
        display: block;
        text-align: center;
    }

    &:hover {
        color: var(--info-color);
        text-decoration: none;
        background-color: var(--custom-secondary-color);
    }

    .delete-txt {
        color: var(--danger-darker-color);
    }
}

.create-div {
    color: $green-1-color;
    padding: 8px 15px;

    &:hover {
        color: $green-1-color;
        text-decoration: none;
        background-color: $secondary-color;
    }
}

.dpm-page-loading {
    min-height: 240px;
    display: flex;
    justify-content: center;
    align-items: center;
}

.dpm-no-data {
    @include text("body");
    color: var(--gray-2-color);
    min-height: 240px;
    display: flex;
    flex-direction: column;
    align-items: center;
    justify-content: center;

    p {
        text-align: center;
    }

    a {
        font-size: ($text-font - 1);
    }
}

.search-autocomplete {
    border-radius: 4px;
    margin-top: 2px;
}

.public-text {
    @include text("small");
    color: var(--green-1-color);
    line-height: 8px;
    margin-left: 0px;
}

.not-public-text {
    @include text("small");
    line-height: 8px;
    color: var(--gray-3-color);
    margin-left: 0px;
}

.autocomplete-contents {
    padding-left: 15px;
}

.autocomplete-title {
    line-height: 24px;
    font-family: $family-roboto;
    letter-spacing: 0.7px;
    font-size: $text-font;
    color: var(--gray-1-color);
}

.autocomplete-description {
    line-height: 12px;
    font-size: $small-font;
    color: var(--gray-3-color);
    font-weight: $weight-300;
}

.mat-option {
    letter-spacing: 0.5px;
    font-family: $family-roboto;
    font-style: $style-normal;
    font-size: $text-font;
    line-height: 18px;
    color: var(--gray-1-color);
    border-radius: 0px !important;
    background-color: var(--custom-secondary-color) !important;
    border-bottom: 1px solid var(--gray-5-color) !important;

    &:hover {
        background-color: var(--gray-12-color) !important;
    }

    .mat-select-arrow {
        color: var(--gray-1-color);
    }
}

.mat-option.mat-active {
    color: var(--gray-1-color);
}

.header-border {
    border-bottom: none;
    position: relative;
    top: 0.5rem;
    height: 14px;
    border: 0;
    margin: 6px 0px;
    box-shadow: var(--box-shadow);
}

.d-none {
    display: none !important;
}

div {
    .dialog-close-wrapper {
        display: flex;
        position: relative;
        bottom: 30px;
        left: 40px;
        margin-bottom: -26px;
        justify-content: flex-end;

        .dialog-close {
            padding: 4px 8px;
            font-family: $family-roboto;
            font-style: $style-normal;
            font-weight: $weight-300;
            font-size: $text-font;
            text-align: center;
            line-height: 18px;
            letter-spacing: 0.4px;
            color: var(--gray-3-color);
            outline: transparent solid 0px;
        }
    }

    .dialog-title {
        font-family: $family-roboto;
        font-style: $style-normal;
        font-weight: $weight-400;
        font-size: $dialog-font;
        line-height: 46px;
        text-align: center;
        margin: 20px 0 20px;
        color: var(--gray-1-color);
        text-shadow: var(--text-shadow);
    }
}

textarea.flat-input,
.flat-input-parent textarea {
    height: 75px !important;
    padding: 8px 15px !important;
}

.flat-input,
.flat-input-parent input,
.flat-input-parent textarea {
    height: 35px;
    width: 100%;
    border-radius: 6px;
    padding: 0px 15px;
    border: none !important;
    font-family: $family-roboto;
    font-style: $style-normal;
    font-weight: $weight-400;
    font-size: $text-font;
    line-height: 18px;
    display: flex;
    align-items: flex-end;
    letter-spacing: 0.7px;
    color: var(--gray-1-color);
    background-color: var(--custom-secondary-color);

    &:focus {
        outline: transparent solid 0px;
        box-shadow: none;
    }

    &::placeholder {
        font-family: $family-roboto;
        font-style: $style-normal;
        font-weight: $weight-300;
        font-size: ($text-font - 1);
        line-height: 18px;
        display: flex;
        align-items: flex-end;
        letter-spacing: 0.7px;
        opacity: 0.8;
        color: var(--gray-3-color);
    }
}

button.save-btn {
    color: var(--gray-3-color);
    position: relative;
    top: 4px;
    text-align: center;
    width: 80px;
    height: 32px;
    padding: 2px 15px;
    font-weight: $weight-400;
    border-radius: 6px;
    letter-spacing: 0.4px;
    background-color: transparent;
    box-shadow: var(--outer-shadow-1);
    border-color: transparent;
    font-family: $family-roboto;
    font-style: $style-normal;
    font-size: $text-font;
    line-height: unset;

    .mat-spinner {
        margin: 0 auto;
    }
}

button:focus {
    outline: transparent solid 0px;
    box-shadow: none;
}

.disabled,
button:disabled {
    background-color: var(--gray-5-color);
    pointer-events: none;
    opacity: 0.6;
}

.mat-button.mat-primary[disabled],
.mat-button.mat-accent[disabled],
.mat-button.mat-warn[disabled],
.mat-button[disabled][disabled],
.mat-icon-button.mat-primary[disabled],
.mat-icon-button.mat-accent[disabled],
.mat-icon-button.mat-warn[disabled],
.mat-icon-button[disabled][disabled],
.mat-stroked-button.mat-primary[disabled],
.mat-stroked-button.mat-accent[disabled],
.mat-stroked-button.mat-warn[disabled],
.mat-stroked-button[disabled][disabled] {
    background-color: var(--gray-5-color);
    pointer-events: none;
    opacity: 0.6;

    span {
        color: var(--custom-gray-3-color);
    }
}

#contentTitle {
    font-family: $family-roboto;
    font-style: $style-normal;
    letter-spacing: 0.7px;
    line-height: 21px;
    font-weight: $weight-400;
    font-size: $title-font;
    color: var(--primary-color);
    overflow: hidden;
    text-overflow: ellipsis;
    white-space: nowrap;
}

#contentBorder {
    width: 100%;
    margin: 0 auto;
    overflow-x: hidden;
    padding-left: 0px !important;
    padding-right: 0px !important;
    max-height: calc(100vh - 130px);
    padding: 10px 0px 5px 0px;
    color: var(--gray-2-color);
    border-top: 1px solid var(--custom-gray-9-color);
    border-bottom: 1px solid var(--custom-gray-9-color);

    p {
        color: var(--gray-1-color);
        margin-bottom: 5px !important;
        letter-spacing: 0.4px;
    }
}

.div-question {
    font-family: $family-roboto;
    font-style: $style-normal;
    font-weight: $weight-400;
    font-size: $text-font;
    line-height: 18px;
    letter-spacing: 0.7px;
    color: var(--gray-2-color);
    width: 230px;
}

.div-answer {
    width: 100%;
}

.l-15 {
    left: 15px;
}

.flex-1 {
    flex: 1;
}

.mb-12 {
    margin-bottom: -12px !important;
}

.long-txt {
    width: 300px;
}

.text-danger {
    margin-top: 3px !important;
    font-size: 12px;
    line-height: 15px;
    color: var(--danger-color) !important;
}

#addUser {
    position: relative;
    min-width: 500px;
}

.close-dialog {
    color: var(--gray-1-color);
}

.mat-dialog-without-padding {
    .mat-dialog-container {
        padding: 0;
    }
}

.dialog-wrapper-account {
    padding: 20px 30px;
    app-input {
        display: block;
        min-width: 348px;
        margin-top: 12px;
    }
}

.disabled-tooltip {
    min-width: 270px;
    font-size: 10px;
}

.search-user {
    width: 200px;
    margin-bottom: 10px;

    .mat-form-field-infix {
        font-family: $family-roboto;
        font-weight: $weight-400;
        font-style: $style-normal;
        font-size: ($default-font - 1);
    }

    .mat-form-field-label {
        font-family: $family-roboto;
        font-style: $style-normal;
        font-weight: $weight-400;
        font-size: $text-font;
        letter-spacing: 0.4px;
        color: rgb(0 0 0 / 35%);
    }

    .mat-form-field-ripple {
        background-color: var(--info-color) !important;
    }
}

.mat-focused .mat-form-field-label {
    color: var(--info-color) !important;
}

.slug {
    color: var(--danger-color);
    font-size: $text-font;
}

.border-none {
    border: none;
}

.font-22 {
    font-size: 22px !important;
}

#deleteCollection,
#deleteCatalog,
#deletePackage,
#deleteUser {
    .btn-delete {
        color: var(--danger-color);
        position: relative;
        top: 4px;
        text-align: center;
        width: 80px;
        height: 32px;
        padding: 0px 15px;
        font-weight: $weight-400;
        border-radius: 6px;
        box-shadow: var(--outer-shadow-1);
        border-color: transparent;
        font-family: $family-roboto;
        font-style: $style-normal;
        font-size: $text-font;
        line-height: 30px;

        .mat-spinner {
            margin: 0 auto;
        }
    }
}

.copy-wrapper {
    &:hover {
        border-radius: 6px;
        opacity: 0.9;
    }

    .copy-input {
        border: 1px solid rgb(0 0 0 / 10%);
        padding: 6px 10px;
        color: var(--gray-1-color) !important;
        background: var(--custom-secondary-color);
        width: 100%;
        height: 36px;
        overflow: hidden;
        text-overflow: ellipsis;
        white-space: nowrap;
        border-top-left-radius: 6px;
        border-bottom-left-radius: 6px;
        font-family: $family-roboto;

        .copy-txt {
            font-weight: $weight-400 !important;
            font-size: ($text-font - 1) !important;
            color: var(--gray-1-color) !important;
            letter-spacing: 0.1px !important;
        }
    }

    .copy-btn {
        background: var(--gray-3-color);
        border: none;
        height: 36px;
        padding: 6px 15px;
        border-top-right-radius: 6px;
        border-bottom-right-radius: 6px;

        a {
            font-size: $text-font !important;
            color: var(--custom-secondary-color) !important;
        }
    }
}

.mat-select-arrow-wrapper {
    .mat-select-arrow {
        color: var(--gray-1-color);
    }
}

.permission-div {
    mat-select {
        font-family: $family-roboto;
        font-style: $style-normal;
        font-weight: $weight-400;
        font-size: $text-font;
        letter-spacing: unset;
        color: var(--gray-2-color);
        padding: 10px;
    }

    .mat-form-field-underline {
        display: none;
        &::before {
            height: 0px;
        }
    }

    .mat-select-arrow-wrapper {
        position: relative;
        top: 7px;
    }

    .mat-form-field-wrapper {
        padding: 10px 0px !important;
    }

    .mat-form-field-flex {
        padding: 0px !important;
    }

    .mat-form-field-infix {
        border-top: 0px;
        padding: 0px;
    }
}

.mat-primary .mat-option.mat-selected:not(.mat-option-disabled) {
    color: var(--info-color);
}

.package-light-gray {
    font-family: $family-roboto;
    font-style: $style-normal;
    font-weight: $weight-300;
    font-size: $small-font;
    line-height: 16px;
    letter-spacing: 0.4px;
    color: var(--gray-3-color);
    margin-bottom: 0px !important;
}

.package-dark-gray {
    font-family: $family-roboto;
    font-style: $style-normal;
    font-weight: $weight-400;
    font-size: ($text-font - 1);
    letter-spacing: 0.4px;
    color: var(--gray-2-color);
    margin-bottom: 5px !important;
}

.package-details-title {
    font-family: $family-roboto;
    font-style: $style-normal;
    font-size: $title-font;
    font-weight: $weight-400;
    margin-bottom: 15px;
    color: var(--gray-1-color);
    letter-spacing: 0.6px;
}

::ng-deep #tinymce.mce-content-body {
    color: red !important;
}

#homeRoutes {
    list-style-type: none;
    margin-bottom: 0px;
    display: flex;

    li {
        a {
            font-family: $family-roboto;
            font-style: $style-normal;
            font-weight: $weight-300;
            font-size: ($default-font - 1);
            letter-spacing: 0.6px;
            line-height: 24px;
            text-align: center;
            color: var(--gray-3-color);
            text-decoration: none;
            padding: 0px 10px 4px 10px;
            margin: 0px 10px;
            position: relative;
            cursor: pointer;
            bottom: 25px;
        }

        &:first-child {
            a {
                margin-left: 0px;
            }
        }
    }

    .active {
        opacity: 1;
        color: var(--gray-1-color) !important;
        border-bottom: 2px solid var(--gray-1-color);
    }
}

@media (max-width: 768px) {
    .permission-div {
        mat-select {
            font-size: $small-font;
        }
    }
    #contentBorder {
        padding: 10px 0px 0px;
        max-height: 300px;
        overflow-y: scroll;
        overflow-x: hidden;
    }
    .shadow-div {
        display: grid !important;
        margin-top: 0px !important;
    }
    .div-question {
        width: 100%;
    }
    #addUser {
        min-width: 400px;
    }
    .gray-responsive {
        display: block;
        width: 100%;
        overflow-x: auto;
        -webkit-overflow-scrolling: touch;
    }
}

@media (max-width: 576px) {
    #deleteCollection,
    #deleteCatalog,
    #deletePackage,
    #deleteUser {
        .btn-delete {
            font-size: $small-font;
            line-height: 26px;
            top: 0px;
        }
        .btn-close {
            font-size: ($small-font + 1);
            line-height: 26px;
        }
        .mat-dialog-actions {
            min-height: 40px;
        }
    }
    .package-light-gray,
    .package-dark-gray {
        line-height: 17px;
    }
    .font-22 {
        font-size: $title-font !important;
    }
    #addUser {
        min-width: 260px;
    }
    #contentTitle {
        font-size: $default-font;
        margin-bottom: 10px !important;
    }
    .div-question {
        font-size: $small-font;
    }
    .div-answer {
        font-size: $small-font;
    }
    button.save-btn {
        padding: 2px 24px;
        top: 0px;
        span {
            font-size: $small-font;
        }
    }
    .no-mt-mobile {
        margin-top: 10px !important;
    }
    .no-pd-mobile {
        padding-left: 0px;
        padding-right: 0px;
    }
    table.gray-table {
        .mat-column-name {
            width: 39% !important;
        }
        th {
            font-size: $small-font + 1;
        }

        td {
            font-size: $small-font + 1;
        }
    }
    .flat-input,
    .flat-input-parent input,
    .flat-input-parent textarea {
        font-size: $small-font;

        &::placeholder {
            font-size: $small-font;
            font-weight: $weight-400;
        }
    }
    .m-0-mobile {
        margin-bottom: 0px !important;
    }
    .text-danger {
        margin-top: 1px !important;
        font-size: $xsmall-font;
        max-width: 240px !important;
    }
    .rounded-input {
        .dpm-input-square {
            &::placeholder {
                font-weight: $weight-400;
                font-size: $small-font + 1 !important;
            }
        }
    }
    .app-raised-button {
        margin-top: 0px !important;
        font-size: $text-font;
        width: 100%;
    }
    .dialog-wrapper-account {
        padding: 10px 30px 20px 30px;
        min-width: 236px;
        app-input {
            min-width: 208px;
        }
    }
    .app-outlined-button {
        padding: 7px 13px;
        font-size: $small-font;
    }
    .dpm-input-flat {
        &::placeholder {
            font-size: $small-font;
            font-weight: $weight-400;
        }
    }
    div {
        .dialog-description {
            font-size: $small-font !important;
            margin-bottom: 0px !important;
        }
        .dialog-close-wrapper {
            bottom: 10px;
            left: 42px;
            .dialog-close {
                font-size: $small-font;
            }
        }
        .dialog-title {
            font-size: ($logo-font);
            line-height: 40px;
            margin: 15px 0 5px;
        }
    }
    .header-border {
        top: 0.83rem;
        height: 9px;
        margin: 3px;
    }
    .mat-dialog-container {
        padding: 10px 20px 15px 20px !important;
    }
    #contentBorder {
        p,
        .slug {
            font-size: $small-font + 1;
        }
    }
    #homeRoutes {
        li {
            a {
                font-size: $text-font;
                padding: 0px 3px 4px 3px;
                margin: 0px 4px;
                bottom: 16px;
            }
        }
    }
}

.animate-colors-transition {
    transition: color 0.5s, background 0.5s;
}

.markdown-quote-block {
    color: var(--gray-3-color);
    border-left: 2px solid var(--gray-5-color);
    padding-left: 10px;
}<|MERGE_RESOLUTION|>--- conflicted
+++ resolved
@@ -29,16 +29,15 @@
     font-family: $family-roboto !important;
 }
 
-<<<<<<< HEAD
 h1,
 .logo-div {
     &:focus {
         outline: none;
     }
-=======
+}
+
 h3 {
     color: var(--gray-1-color);
->>>>>>> e78c6317
 }
 
 .color-info {
