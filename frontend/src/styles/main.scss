--- conflicted
+++ resolved
@@ -280,12 +280,11 @@
     padding: 24px;
 }
 
-<<<<<<< HEAD
 .search-autocomplete {
     border-radius: 4px;
     margin: 0px 10px;
     margin-top: 2px;
-=======
+}
 .public-text {
     @include text("small");
     color: $color-1;
@@ -293,5 +292,4 @@
 .not-public-text {
     @include text("small");
     color: $gray-3;
->>>>>>> 56a262d9
 }