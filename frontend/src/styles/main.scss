/* You can add global styles to this file, and also import other style files */
@import "~bootstrap/dist/css/bootstrap.min.css";
@import "./variables.scss";
@import "./colors.scss";
@import "./typography";
@import "./theme";

html,
body {
    height: 100%;
    overflow-x: hidden;
    background-color: var(--gray-11-color);
}

a {
    color: var(--info-color);
    font-family: $family-roboto;
    font-style: $style-normal;
    font-weight: $weight-400;
    letter-spacing: 0.4px;

    &:hover {
        color: var(--info-hover-color);
    }
}

body {
    margin: 0;
    font-family: $family-roboto !important;
}

h1,
.logo-div {
    &:focus {
        outline: none;
    }
}

h3 {
    color: var(--gray-1-color);
}

.gray-txt {
    color: var(--gray-2-color);
}

.color-info {
    color: var(--info-color) !important;

    &:hover {
        text-decoration: none;
    }
}

.alert-warn,
.alert-error {
    font-size: $small-font;
    letter-spacing: 0.4px;
    color: var(--danger-color) !important;
}

.cursor-pointer {
    cursor: pointer;
}

.mat-spinner circle {
    stroke: var(--gray-3-color) !important;
}

.loading-spinner {
    display: flex;
    align-items: center;
    justify-content: center;
}

.mat-table,
.cdk-overlay-pane,
.mat-expansion-panel,
.mat-stepper-horizontal,
.mat-card {
    background-color: inherit;
}

.cdk-overlay-dark-backdrop {
    background: var(--cdk-overlay-background);
}

table.gray-table {
    width: 100%;
    border: 1px solid var(--gray-5-color);

    .mat-column-name {
        width: 35%;
    }

    tr.mat-row,
    tr.mat-footer-row {
        height: 42px;
        cursor: pointer;
    }

    .mat-header-row {
        height: 40px !important;
        background-color: var(--custom-table-color);
    }

    th {
        font-family: $family-roboto;
        font-size: $text-font;
        font-weight: $weight-500;
        letter-spacing: 0.4px;
        color: var(--gray-1-color);
        border-bottom: 1px solid var(--gray-5-color);
    }

    td {
        font-family: $family-roboto;
        letter-spacing: 0.4px;
        color: var(--gray-2-color);
        font-size: $text-font;
        font-weight: $weight-400;
        border-bottom: 1px solid var(--gray-5-color);
    }
}

.gray-paginator {
    height: 58px !important;
    background-color: var(--custom-table-color);
    border: 1px solid var(--gray-5-color);
    border-top: 0px;
    font-weight: $weight-400;
    color: var(--gray-1-color);

    .mat-paginator-icon {
        width: 22px;
    }

    .mat-icon-button {
        width: 30px;
        height: 30px;
        line-height: 30px;
    }
}

<<<<<<< HEAD
.theme-color {
    color: var(--primary-color);
=======
.weight-500 {
    font-weight: 500 !important;
}

.font-14 {
    font-size: 14px !important;
>>>>>>> 3e90caa0
}

.doc-link {
    font-size: $small-font;
    cursor: pointer;
    line-height: 18px;
    font-weight: $weight-400;
    color: var(--info-color);

    &:hover {
        text-decoration: none;
    }
}

.mat-menu-panel,
.mat-select-panel {
    border-radius: 0px !important;
}

.cdk-global-scrollblock {
    position: static !important;
    width: initial !important;
    overflow-y: inherit !important;
}

.mat-dialog-container {
    background-color: var(--gray-11-color);
}

.loading-pane {
    min-height: 250px;
    padding-top: 50px;
}

.mat-menu-content:not(:empty) {
    padding-top: 0px !important;
    padding-bottom: 0px !important;
}

.mat-menu-content {
    button.mat-menu-item {
        border-bottom: 1px solid var(--gray-5-color) !important;
        @include text("body");
        border-radius: 0px;
        background: var(--custom-secondary-color);
        color: var(--gray-2-color);
        &:last-child {
            border-bottom: none !important;
        }
        &:hover {
            background-color: var(--gray-12-color);
        }
    }
}

.notification-error {
    background-color: var(--danger-color);
    color: $secondary-color;
}

.notification-success {
    background-color: $success-color;
    color: $secondary-color;
}

.text-overflow-elipses {
    white-space: nowrap;
    overflow: hidden;
    width: 100%;
    text-overflow: ellipsis;
}

@media (max-width: 576px) {
    html {
        touch-action: none;
        body {
            touch-action: none;
        }
    }
}

@media (hover: none) {
    .mat-expansion-panel:not(.mat-expanded):not([aria-disabled="true"]) .mat-expansion-panel-header:hover {
        background: var(--gray-11-color);
    }
}

.app-slide-toggle.mat-checked {
    .mat-slide-toggle-bar,
    .mat-ripple-element {
        background-color: var(--green-1-color);
    }
    .mat-slide-toggle-thumb {
        background-color: $secondary-color;
    }
}

.mat-slide-toggle-bar {
    background-color: var(--gray-4-color);
}

.footer-slide-toggle {
    .mat-slide-toggle-thumb-container {
        left: -3px;
    }
    .mat-slide-toggle-thumb {
        background-color: #000;
        height: 18px;
        width: 18px;
    }
    .mat-slide-toggle-bar {
        width: 28px;
        height: 13px;
    }
}

.footer-slide-toggle.mat-checked {
    .mat-slide-toggle-thumb {
        background-color: #fff;
    }
    .mat-slide-toggle-bar {
        background-color: #bdbdbd;
    }
}

.form-input {
    border-radius: 4px;
    padding: 7px 10px;
    width: 100%;
    box-shadow: none;
    font-size: $text-font - 1;
    border: 1px solid var(--gray-5-color);
    outline: none;
    letter-spacing: 0.5px;
    color: var(--gray-1-color);
    border-color: var(--gray-5-color) !important;
    font-family: $family-roboto;
    background-color: var(--gray-7-color) !important;

    &::placeholder {
        font-family: $family-roboto;
        font-style: $style-normal;
        font-size: $text-font - 1;
        font-weight: $weight-300;
        line-height: 18px;
        letter-spacing: 0.5px;
        opacity: 0.6;
        color: var(--gray-3-color);
    }
}

.rounded-input {
    .dpm-input-square {
        border-radius: 4px;
        padding: 10px 15px;
        width: 100%;
        height: 44px;
        box-shadow: none;
        font-size: $text-font;
        border: 1px solid var(--gray-5-color);
        outline: none;
        letter-spacing: 0.5px;
        color: var(--gray-1-color);
        font-family: $family-roboto;
        background-color: var(--gray-7-color) !important;
        transition: background-color ease 0.5s;

        &:hover {
            background-color: var(--custom-secondary-color) !important;
            transition: background-color ease 0.5s;
        }

        &::placeholder {
            font-family: $family-roboto;
            font-style: $style-normal;
            font-size: $text-font;
            font-weight: $weight-300;
            line-height: 18px;
            display: flex;
            align-items: flex-end;
            letter-spacing: 0.5px;
            opacity: 0.9;
            color: var(--gray-3-color);
        }
    }
}

.rounded-input.search-input {
    .dpm-input-square {
        &::placeholder {
            font-size: ($small-font + 2);
        }
    }
}

mat-select {
    background-color: var(--custom-secondary-color);
    padding: 10px 16px;
    letter-spacing: 0.5px;
    font-family: $family-roboto;

    &::placeholder {
        font-family: $family-roboto;
        letter-spacing: 0.5px;
        font-weight: $weight-300 !important;
        font-size: $text-font;
    }

    span {
        color: var(--gray-1-color);
    }
}

.dpm-input-flat {
    border-radius: 4px;
    padding: 10px 16px;
    width: 100%;
    height: 44px;
    border: none;
    outline: none;
    letter-spacing: 0.5px;
    background-color: var(--custom-secondary-color);
    font-family: $family-roboto;
    color: var(--gray-1-color);
    transition: background-color ease 0.5s;

    &:hover {
        background-color: var(--custom-secondary-color);
        transition: background-color ease 0.5s;
    }

    &::placeholder {
        font-family: $family-roboto;
        letter-spacing: 0.5px;
        opacity: 0.9;
        color: var(--gray-3-color);
        font-weight: $weight-300;
        font-size: $text-font;
    }
}

.app-raised-button {
    outline: none !important;
    border-radius: 6px;
    border: 1px solid var(--info-color);
    font-family: $family-roboto;
    font-style: $style-normal;
    font-weight: $weight-400;
    font-size: $text-font;
    align-items: center;
    text-align: center;
    padding: 8px 15px;
    color: $secondary-color;
    background-color: var(--info-color);
    transition: background-color ease 0.5s;

    &:hover {
        background-color: var(--info-hover-color);
        border: 1px solid var(--info-hover-color);
        transition: background-color ease 0.5s;
    }

    &:active {
        box-shadow: none !important;
    }
}

.raised {
    box-shadow: var(--outer-shadow-1) !important;
}

.app-fab-button.app-fab-button {
    width: 40px;
    height: 40px;
    background: var(--secondary-color);
    box-shadow: var(--outer-shadow-1) !important;

    &:focus {
        outline: none !important;
    }

    .mat-button-wrapper {
        padding: 0 !important;

        .mat-icon {
            color: var(--gray-3-color);
            font-size: ($title-font + 6);
            width: unset;
            height: 32px;

            &:focus {
                outline: transparent solid 0px !important;
            }
        }
    }
}

.contact-wrapper {
    .text-main-title {
        p {
            color: var(--gray-1-color);
        }
    }
}

.info-txt {
    color: var(--info-color);
}

.app-outlined-button {
    font-family: $family-roboto;
    font-style: $style-normal;
    font-weight: $weight-400;
    font-size: ($text-font - 1);
    background: var(--custom-secondary-color);
    line-height: 13px;
    color: var(--info-color);
    border: 1px solid var(--gray-9-color);
    padding: 8px 15px;
    border-radius: 4px;
    cursor: pointer;

    &.block {
        display: block;
        text-align: center;
    }

    &:hover {
        color: var(--info-color);
        text-decoration: none;
        background: var(--custom-secondary-hover-color);
    }

    .delete-txt {
        color: var(--danger-darker-color);
    }
}

.create-div {
    color: $green-1-color;
    padding: 8px 15px;

    &:hover {
        color: $green-1-color;
        text-decoration: none;
        background-color: $secondary-color;
    }
}

.dpm-page-loading {
    min-height: 240px;
    display: flex;
    justify-content: center;
    align-items: center;
}

.dpm-no-data {
    @include text("body");
    color: var(--gray-2-color);
    min-height: 240px;
    display: flex;
    flex-direction: column;
    align-items: center;
    justify-content: center;

    p {
        text-align: center;
    }

    a {
        font-size: ($text-font - 1);
    }
}

.search-autocomplete {
    border-radius: 4px;
    margin-top: 2px;
}

.public-text {
    @include text("small");
    color: var(--green-1-color);
    line-height: 8px;
    margin-left: 0px;
}

.not-public-text {
    @include text("small");
    line-height: 8px;
    color: var(--gray-3-color);
    margin-left: 0px;
}

.autocomplete-contents {
    padding-left: 15px;
}

.autocomplete-title {
    line-height: 24px;
    font-family: $family-roboto;
    letter-spacing: 0.7px;
    font-size: $text-font;
    color: var(--gray-1-color);
}

.autocomplete-description {
    line-height: 12px;
    font-size: $small-font;
    color: var(--gray-3-color);
    font-weight: $weight-300;
}

.mat-option {
    letter-spacing: 0.5px;
    font-family: $family-roboto;
    font-style: $style-normal;
    font-size: $text-font;
    line-height: 18px;
    color: var(--gray-1-color);
    border-radius: 0px !important;
    background-color: var(--custom-secondary-color) !important;
    border-bottom: 1px solid var(--gray-5-color) !important;

    &:hover {
        background-color: var(--gray-12-color) !important;
    }

    .mat-select-arrow {
        color: var(--gray-1-color);
    }
}

.mat-option.mat-active {
    color: var(--gray-1-color) !important;
    background-color: var(--active-option) !important;
}

.header-border {
    border-bottom: none;
    position: relative;
    top: 0.5rem;
    height: 14px;
    border: 0;
    margin: 6px 0px;
    box-shadow: var(--box-shadow);
}

.d-none {
    display: none !important;
}

div {
    .dialog-close-wrapper {
        display: flex;
        position: relative;
        bottom: 30px;
        left: 40px;
        margin-bottom: -26px;
        justify-content: flex-end;

        .dialog-close {
            padding: 4px 8px;
            font-family: $family-roboto;
            font-style: $style-normal;
            font-weight: $weight-300;
            font-size: $text-font;
            text-align: center;
            line-height: 18px;
            letter-spacing: 0.4px;
            color: var(--gray-3-color);
            outline: transparent solid 0px;
        }
    }

    .dialog-title {
        font-family: $family-roboto;
        font-style: $style-normal;
        font-weight: $weight-400;
        font-size: $dialog-font;
        line-height: 46px;
        text-align: center;
        margin: 20px 0 20px;
        color: var(--gray-1-color);
        text-shadow: var(--text-shadow);
    }
}

textarea.flat-input,
.flat-input-parent textarea {
    height: 75px !important;
    padding: 8px 15px !important;
}

.flat-input,
.flat-input-parent input,
.flat-input-parent textarea {
    height: 35px;
    width: 100%;
    border-radius: 4px;
    padding: 0px 15px;
    border: none !important;
    font-family: $family-roboto;
    font-style: $style-normal;
    font-weight: $weight-400;
    font-size: $text-font;
    line-height: 18px;
    display: flex;
    align-items: flex-end;
    letter-spacing: 0.7px;
    color: var(--gray-1-color);
    background-color: var(--custom-secondary-color);

    &:focus {
        outline: transparent solid 0px;
        box-shadow: none;
    }

    &::placeholder {
        font-family: $family-roboto;
        font-style: $style-normal;
        font-weight: $weight-300;
        font-size: ($text-font - 1);
        line-height: 18px;
        display: flex;
        align-items: flex-end;
        letter-spacing: 0.7px;
        opacity: 0.8;
        color: var(--gray-3-color);
    }
}

button.save-btn {
    color: var(--gray-2-color);
    position: relative;
    top: 2px;
    text-align: center;
    width: 80px;
    height: 32px;
    padding: 2px 15px;
    font-weight: $weight-400;
    border-radius: 6px;
    letter-spacing: 0.4px;
    cursor: pointer;
    background-color: transparent;
    box-shadow: var(--outer-shadow-1);
    border-color: transparent;
    font-family: $family-roboto;
    font-style: $style-normal;
    font-size: $text-font;
    line-height: unset;

    &:hover {
        background-color: var(--gray-10-color);
    }

    .mat-spinner {
        margin: 0 auto;
    }
}

button:focus {
    outline: transparent solid 0px;
    box-shadow: none;
}

.disabled,
button:disabled {
    background-color: var(--gray-5-color) !important;
    border: 1px solid var(--gray-5-color) !important;
    color: var(--gray-3-color) !important;
    pointer-events: none;
    opacity: 0.5;
}

.mat-button.mat-primary[disabled],
.mat-button.mat-accent[disabled],
.mat-button.mat-warn[disabled],
.mat-button[disabled][disabled],
.mat-icon-button.mat-primary[disabled],
.mat-icon-button.mat-accent[disabled],
.mat-icon-button.mat-warn[disabled],
.mat-icon-button[disabled][disabled],
.mat-stroked-button.mat-primary[disabled],
.mat-stroked-button.mat-accent[disabled],
.mat-stroked-button.mat-warn[disabled],
.mat-stroked-button[disabled][disabled] {
    background-color: var(--gray-5-color);
    pointer-events: none;
    opacity: 0.6;

    span {
        color: var(--custom-gray-3-color);
    }
}

#contentTitle {
    font-family: $family-roboto;
    font-style: $style-normal;
    letter-spacing: 0.7px;
    line-height: 21px;
    font-weight: $weight-400;
    font-size: $title-font;
    color: var(--primary-color);
    overflow: hidden;
    text-overflow: ellipsis;
    white-space: nowrap;
}

#contentBorder {
    width: 100%;
    margin: 0 auto;
    overflow-x: hidden;
    padding-left: 0px !important;
    padding-right: 0px !important;
    max-height: calc(100vh - 130px);
    padding: 10px 0px 5px 0px;
    color: var(--gray-2-color);
    border-top: 1px solid var(--custom-gray-9-color);
    border-bottom: 1px solid var(--custom-gray-9-color);

    p {
        color: var(--gray-1-color);
        margin-bottom: 5px !important;
        letter-spacing: 0.4px;
    }
}

.div-question {
    font-family: $family-roboto;
    font-style: $style-normal;
    font-weight: $weight-400;
    font-size: $text-font;
    line-height: 18px;
    letter-spacing: 0.7px;
    color: var(--gray-2-color);
    width: 230px;
}

.div-answer {
    width: 100%;
}

.l-15 {
    left: 15px;
}

.flex-1 {
    flex: 1;
}

.mb-12 {
    margin-bottom: -12px !important;
}

.mb-150 {
    margin-bottom: 150px !important;
}

.long-txt {
    width: 300px;
}

.text-danger {
    margin-top: 3px !important;
    font-size: 12px;
    line-height: 15px;
    color: var(--danger-color) !important;
}

#addUser {
    position: relative;
    min-width: 500px;
}

.close-dialog {
    color: var(--gray-2-color);
}

.mat-dialog-without-padding {
    .mat-dialog-container {
        padding: 0;
    }
}

.dialog-wrapper-account {
    padding: 20px 30px;
    app-input {
        display: block;
        min-width: 348px;
        margin-top: 12px;
    }
}

.disabled-tooltip {
    min-width: 270px;
    font-size: 10px;
}

.search-user {
    width: 200px;
    margin-bottom: 10px;

    .mat-form-field-infix {
        font-family: $family-roboto;
        font-weight: $weight-400;
        font-style: $style-normal;
        font-size: ($default-font - 1);
    }

    .mat-form-field-label {
        font-family: $family-roboto;
        font-style: $style-normal;
        font-weight: $weight-400;
        font-size: $text-font;
        letter-spacing: 0.4px;
        color: rgb(0 0 0 / 35%);
    }

    .mat-form-field-ripple {
        background-color: var(--info-color) !important;
    }
}

.mat-focused .mat-form-field-label {
    color: var(--info-color) !important;
}

.slug {
    color: var(--danger-color);
    font-size: $text-font;
}

.border-none {
    border: none;
}

.font-22 {
    font-size: 22px !important;
}

#deleteCollection,
#deleteCatalog,
#deletePackage,
#deleteUser {
    .btn-delete {
        color: var(--danger-color);
        position: relative;
        top: 4px;
        text-align: center;
        width: 80px;
        height: 32px;
        padding: 0px 15px;
        font-weight: $weight-400;
        border-radius: 6px;
        box-shadow: var(--outer-shadow-1);
        border-color: transparent;
        font-family: $family-roboto;
        font-style: $style-normal;
        font-size: $text-font;
        line-height: 30px;

        .mat-spinner {
            margin: 0 auto;
        }
    }
}

.copy-wrapper {
    &:hover {
        border-radius: 6px;
        opacity: 0.9;
    }

    .copy-input {
        border: 1px solid rgb(0 0 0 / 10%);
        padding: 6px 10px;
        color: var(--gray-1-color) !important;
        background: var(--custom-secondary-color);
        width: 100%;
        height: 36px;
        overflow: hidden;
        text-overflow: ellipsis;
        white-space: nowrap;
        border-top-left-radius: 6px;
        border-bottom-left-radius: 6px;
        font-family: $family-roboto;

        .copy-txt {
            font-weight: $weight-400 !important;
            font-size: ($text-font - 1) !important;
            color: var(--gray-1-color) !important;
            letter-spacing: 0.1px !important;
        }
    }

    .copy-btn {
        background: var(--gray-3-color);
        border: none;
        height: 36px;
        padding: 6px 15px;
        border-top-right-radius: 6px;
        border-bottom-right-radius: 6px;

        a {
            font-size: $text-font !important;
            color: var(--custom-secondary-color) !important;
        }
    }
}

.mat-select-arrow-wrapper {
    .mat-select-arrow {
        color: var(--gray-1-color);
    }
}

.permission-div {
    mat-select {
        font-family: $family-roboto;
        font-style: $style-normal;
        font-weight: $weight-400;
        font-size: $text-font;
        letter-spacing: 0.5px;
        border-radius: 4px;
        color: var(--gray-2-color);
        padding: 10px;
    }

    .mat-form-field-underline {
        display: none;
        &::before {
            height: 0px;
        }
    }

    .mat-select-arrow-wrapper {
        position: relative;
        top: 7px;
    }

    .mat-form-field-wrapper {
        padding: 10px 0px 10px 0px !important;
    }

    .mat-form-field-flex {
        padding: 0px !important;
    }

    .mat-form-field-infix {
        border-top: 0px;
        padding: 0px;
    }
}

.mat-dialog-actions {
    button {
        &:hover {
            background-color: var(--gray-10-color);
        }
    }
}

.mat-primary .mat-option.mat-selected:not(.mat-option-disabled) {
    color: var(--info-color);
}

.text-light-gray {
    font-family: $family-roboto;
    font-style: $style-normal;
    font-weight: $weight-300;
    font-size: $small-font;
    line-height: 16px;
    letter-spacing: 0.4px;
    color: var(--gray-3-color);
    margin-bottom: 0px !important;
}

.text-dark-gray {
    font-family: $family-roboto;
    font-style: $style-normal;
    font-weight: $weight-400;
    font-size: ($text-font - 1);
    letter-spacing: 0.4px;
    color: var(--gray-2-color);
    margin-bottom: 5px !important;
}

.text-main-title {
    font-family: $family-roboto;
    font-style: $style-normal;
    font-size: $title-font;
    font-weight: $weight-400;
    margin-bottom: 15px;
    color: var(--gray-1-color);
    letter-spacing: 0.6px;
}

::ng-deep #tinymce.mce-content-body {
    color: red !important;
}

#homeRoutes {
    list-style-type: none;
    margin-bottom: 0px;
    display: flex;

    li {
        a {
            font-family: $family-roboto;
            font-style: $style-normal;
            font-weight: $weight-300;
            font-size: ($default-font - 1);
            letter-spacing: 0.6px;
            line-height: 24px;
            text-align: center;
            color: var(--gray-3-color);
            text-decoration: none;
            padding: 0px 10px 4px 10px;
            margin: 0px 10px;
            position: relative;
            cursor: pointer;
            bottom: 25px;
        }

        &:first-child {
            a {
                margin-left: 0px;
            }
        }
    }

    .active {
        opacity: 1;
        color: var(--gray-1-color) !important;
        border-bottom: 2px solid var(--gray-1-color);
    }
}

@media (max-width: 768px) {
    .permission-div {
        mat-select {
            font-size: $small-font;
        }
    }
    #contentBorder {
        padding: 10px 0px 0px;
        max-height: 300px;
        overflow-y: scroll;
        overflow-x: hidden;
    }
    .shadow-div {
        display: grid !important;
        margin-top: 0px !important;
    }
    .div-question {
        width: 100%;
    }
    #addUser {
        min-width: 400px;
    }
    .gray-responsive {
        display: block;
        width: 100%;
        overflow-x: auto;
        -webkit-overflow-scrolling: touch;
    }
}

@media (max-width: 576px) {
    #deleteCollection,
    #deleteCatalog,
    #deletePackage,
    #deleteUser {
        .btn-delete {
            font-size: $small-font;
            line-height: 26px;
            top: 0px;
        }
        .btn-close {
            font-size: ($small-font + 1);
            line-height: 26px;
        }
        .mat-dialog-actions {
            min-height: 40px;
        }
    }
    .text-light-gray,
    .text-dark-gray {
        line-height: 17px;
    }
    .font-22 {
        font-size: $title-font !important;
    }
    #addUser {
        min-width: 260px;
    }
    #contentTitle {
        font-size: $default-font;
        margin-bottom: 10px !important;
    }
    .div-question {
        font-size: $small-font;
    }
    .div-answer {
        font-size: $small-font;
    }
    button.save-btn {
        padding: 2px 24px;
        top: 0px;
        span {
            font-size: $small-font;
        }
    }
    .no-mt-mobile {
        margin-top: 10px !important;
    }
    .no-pd-mobile {
        padding-left: 0px;
        padding-right: 0px;
    }
    table.gray-table {
        .mat-column-name {
            width: 39% !important;
        }
        th {
            font-size: $small-font + 1;
        }

        td {
            font-size: $small-font + 1;
        }
    }
    .flat-input,
    .flat-input-parent input,
    .flat-input-parent textarea {
        font-size: $small-font;

        &::placeholder {
            font-size: $small-font;
            font-weight: $weight-400;
        }
    }
    .m-0-mobile {
        margin-bottom: 0px !important;
    }
    .text-danger {
        margin-top: 1px !important;
        font-size: $xsmall-font;
        max-width: 240px !important;
    }
    .rounded-input {
        .dpm-input-square {
            &::placeholder {
                font-weight: $weight-400;
                font-size: $small-font + 1 !important;
            }
        }
    }
    .app-raised-button {
        margin-top: 0px !important;
        font-size: $text-font;
        width: 100%;
    }
    .dialog-wrapper-account {
        padding: 10px 30px 20px 30px;
        min-width: 236px;
        app-input {
            min-width: 208px;
        }
    }
    .app-outlined-button {
        padding: 7px 13px;
        font-size: $small-font;
    }
    .dpm-input-flat {
        &::placeholder {
            font-size: $small-font;
            font-weight: $weight-400;
        }
    }
    div {
        .dialog-description {
            font-size: $small-font !important;
            margin-bottom: 0px !important;
        }
        .dialog-close-wrapper {
            bottom: 10px;
            left: 42px;
            .dialog-close {
                font-size: $small-font;
            }
        }
        .dialog-title {
            font-size: ($logo-font);
            line-height: 40px;
            margin: 15px 0 5px;
        }
    }
    .header-border {
        top: 0.83rem;
        height: 9px;
        margin: 3px;
    }
    .mat-dialog-container {
        padding: 10px 20px 15px 20px !important;
    }
    #contentBorder {
        p,
        .slug {
            font-size: $small-font + 1;
        }
    }
    #homeRoutes {
        li {
            a {
                font-size: $text-font;
                padding: 0px 3px 4px 3px;
                margin: 0px 4px;
                bottom: 16px;
            }
        }
    }
}

.animate-colors-transition {
    transition: color 0.5s, background 0.5s;
}

.markdown-quote-block {
    color: var(--gray-3-color);
    border-left: 2px solid var(--gray-5-color);
    padding-left: 10px;
}<|MERGE_RESOLUTION|>--- conflicted
+++ resolved
@@ -142,17 +142,16 @@
     }
 }
 
-<<<<<<< HEAD
 .theme-color {
     color: var(--primary-color);
-=======
+}
+
 .weight-500 {
     font-weight: 500 !important;
 }
 
 .font-14 {
     font-size: 14px !important;
->>>>>>> 3e90caa0
 }
 
 .doc-link {
