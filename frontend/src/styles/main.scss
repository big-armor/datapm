/* You can add global styles to this file, and also import other style files */
@import "~bootstrap/dist/css/bootstrap.min.css";
@import "./variables.scss";
@import "./colors.scss";
@import "./typography";
@import "./theme";

html,
body {
    height: 100%;
    overflow-x: hidden;
    background-color: var(--gray-11-color);
}

a {
    color: var(--info-color);

    &:hover {
        color: var(--info-hover-color);
    }
}

body {
    margin: 0;
    font-family: $family-roboto !important;
}

.color-info {
    color: var(--info-color);

    &:hover {
        text-decoration: none;
    }
}

.alert-warn,
.alert-error {
    font-size: $small-font;
    letter-spacing: 0.4px;
    color: var(--danger-color) !important;
}

.cursor-pointer {
    cursor: pointer;
}

.mat-spinner circle {
    stroke: var(--gray-3-color) !important;
}

.loading-spinner {
    display: flex;
    align-items: center;
    justify-content: center;
}

.mat-table,
.cdk-overlay-pane,
.mat-expansion-panel,
.mat-stepper-horizontal,
.mat-card {
    background-color: inherit;
}

table.gray-table {
    width: 100%;
    border: 1px solid var(--gray-5-color);

    .mat-column-name {
        width: 35%;
    }

    tr.mat-row,
    tr.mat-footer-row {
        height: 42px;
        cursor: pointer;
    }

    .mat-header-row {
        height: 40px !important;
        background-color: var(--custom-table-color);
    }

    th {
        font-family: $family-roboto;
        font-size: $text-font;
        font-weight: $weight-500;
        letter-spacing: 0.4px;
        color: var(--gray-1-color);
        border-bottom: 1px solid var(--gray-5-color);
    }

    td {
        font-family: $family-roboto;
        letter-spacing: 0.4px;
        color: var(--gray-2-color);
        font-size: $text-font;
        font-weight: $weight-400;
        border-bottom: 1px solid var(--gray-5-color);
    }
}

.gray-paginator {
    height: 58px !important;
    background-color: var(--custom-table-color);
    border: 1px solid var(--gray-5-color);
    border-top: 0px;
    font-weight: $weight-400;
    color: var(--gray-1-color);

    .mat-paginator-icon {
        width: 22px;
    }

    .mat-icon-button {
        width: 30px;
        height: 30px;
        line-height: 30px;
    }
}

.cdk-global-scrollblock {
    position: static !important;
    width: initial !important;
    overflow-y: inherit !important;
}

.mat-dialog-container {
    background-color: var(--gray-11-color);
}

.loading-pane {
    min-height: 250px;
    padding-top: 50px;
}

.mat-menu-content:not(:empty) {
    padding-top: 0px !important;
    padding-bottom: 0px !important;
}

.mat-menu-content {
    button.mat-menu-item {
        border-bottom: 1px solid var(--gray-5-color) !important;
        @include text("body");
        border-radius: 0px;
        background: var(--white-color);
        color: var(--gray-2-color);
        &:last-child {
            border-bottom: none !important;
        }
        &:hover {
            background-color: var(--gray-12-color);
        }
    }
}

.notification-error {
    background-color: var(--danger-color);
    color: $white-color;
}

.notification-success {
    background-color: $success-color;
    color: $white-color;
}

.text-overflow-elipses {
    white-space: nowrap;
    overflow: hidden;
    text-overflow: ellipsis;
}

@media (max-width: 576px) {
    html {
        touch-action: none;
        body {
            touch-action: none;
        }
    }
}

.app-slide-toggle.mat-checked {
    .mat-slide-toggle-bar,
    .mat-ripple-element {
        background-color: $green-1-color;
    }
    .mat-slide-toggle-thumb {
        background-color: $white-color;
    }
}

.mat-slide-toggle-bar {
    background-color: var(--gray-4-color);
}

.rounded-input {
    .dpm-input-square {
        border-radius: 6px;
        padding: 10px 15px;
        width: 100%;
        height: 44px;
        box-shadow: none;
        font-size: $text-font;
        border: 1px solid var(--gray-5-color);
        outline: none;
        letter-spacing: 1px;
        color: var(--gray-1-color);
        font-family: $family-roboto;
        background-color: var(--gray-7-color) !important;
        transition: background-color ease 0.5s;

        &:hover {
            background-color: var(--custom-white-color) !important;
            transition: background-color ease 0.5s;
        }

        &::placeholder {
            font-family: $family-roboto;
            font-style: $style-normal;
            font-weight: $weight-300;
            font-size: ($small-font + 1);
            line-height: 18px;
            display: flex;
            align-items: flex-end;
            letter-spacing: 0.4px;
            color: $gray-4-color;
        }
    }
}

.rounded-input.search-input {
    .dpm-input-square {
        &::placeholder {
            font-size: ($small-font + 2);
        }
    }
}

mat-select {
    background-color: var(--custom-white-color);
    padding: 10px 16px;
    letter-spacing: 0.7px;
    font-family: $family-roboto;

    &::placeholder {
        font-family: $family-roboto;
        letter-spacing: 0.7px;
        font-weight: $weight-300 !important;
        font-size: $text-font;
    }

    span {
        color: var(--gray-1-color);
    }
}

.dpm-input-flat {
    border-radius: 4px;
    padding: 10px 16px;
    width: 100%;
    height: 44px;
    border: none;
    outline: none;
    letter-spacing: 0.7px;
    background-color: var(--custom-white-color);
    font-family: $family-roboto;
    color: var(--gray-1-color);
    transition: background-color ease 0.5s;

    &:hover {
        background-color: var(--custom-white-color);
        transition: background-color ease 0.5s;
    }

    &::placeholder {
        font-family: $family-roboto;
        letter-spacing: 0.7px;
        color: var(--gray-1-color);
        font-weight: $weight-300;
        font-size: $text-font;
    }
}

.app-raised-button {
    outline: none !important;
    border-radius: 6px;
    border: 1px solid var(--tranparent-border);
    font-family: $family-roboto;
    font-style: $style-normal;
    font-weight: $weight-400;
    font-size: $text-font;
    align-items: center;
    text-align: center;
    padding: 8px 15px;
    color: $white-color;
    background-color: var(--custom-info-color);
    transition: background-color ease 0.5s;

    &:hover {
        background-color: var(--custom-info-hover-color);
        transition: background-color ease 0.5s;
    }

    &:active {
        box-shadow: none !important;
    }

    &:disabled {
        background-color: var(--gray-5-color);
        pointer-events: none;
        opacity: 0.6;
    }
}

.raised {
    box-shadow: var(--outer-shadow-1) !important;
}

.app-fab-button.app-fab-button {
    width: 40px;
    height: 40px;
    background: var(--white-color);
    box-shadow: var(--outer-shadow-1) !important;

    &:focus {
        outline: none !important;
    }

    .mat-button-wrapper {
        padding: 0 !important;

        .mat-icon {
            color: var(--gray-3-color);
            font-size: ($title-font + 6);
            width: unset;
            height: 32px;

            &:focus {
                outline: transparent solid 0px !important;
            }
        }
    }
}

.info-txt {
    color: var(--info-color);
}

.app-outlined-button {
    font-family: $family-roboto;
    font-style: $style-normal;
    font-weight: $weight-400;
    font-size: ($text-font - 1);
    background: var(--custom-white-color);
    line-height: 13px;
    color: var(--info-color);
    border: 1px solid var(--gray-9-color);
    padding: 6px 15px;
    border-radius: 4px;
    cursor: pointer;

    &.block {
        display: block;
        text-align: center;
    }

    &:hover {
        color: var(--info-color);
        text-decoration: none;
        background-color: var(--custom-white-color);
    }

    .delete-txt {
        color: var(--danger-darker-color);
    }
}

.create-div {
    color: $green-1-color;
    padding: 8px 15px;

    &:hover {
        color: $green-1-color;
        text-decoration: none;
        background-color: $white-color;
    }
}

.dpm-page-loading {
    min-height: 240px;
    display: flex;
    justify-content: center;
    align-items: center;
}

.dpm-no-data {
    @include text("body");
    color: var(--gray-2-color);
    min-height: 240px;
    display: flex;
    flex-direction: column;
    align-items: center;
    justify-content: center;

    p {
        text-align: center;
    }

    a {
        font-size: ($text-font - 1);
    }
}

.search-autocomplete {
    border-radius: 4px;
    margin-top: 2px;
}

.public-text {
    @include text("small");
    color: var(--green-1-color);
    line-height: 8px;
    margin-left: 0px;
}

.not-public-text {
    @include text("small");
    line-height: 8px;
    color: var(--gray-3-color);
    margin-left: 0px;
}

.autocomplete-contents {
    padding-left: 15px;
}

.autocomplete-title {
    line-height: 24px;
    font-family: $family-roboto;
    letter-spacing: 0.7px;
    font-size: $text-font;
    color: var(--gray-1-color);
}

.autocomplete-description {
    line-height: 12px;
    font-size: $small-font;
    color: var(--gray-3-color);
    font-weight: $weight-300;
}

.mat-option {
<<<<<<< HEAD
    letter-spacing: 0.5px;
    font-family: $family-roboto;
    font-style: $style-normal;
    font-size: $text-font;
    line-height: 18px;
    color: var(--gray-1-color);
    border-radius: 0px !important;
    background-color: var(--white-color) !important;
    border-bottom: 1px solid var(--gray-5-color) !important;

    &:hover {
        background-color: var(--gray-12-color) !important;
    }

    .mat-select-arrow {
        color: var(--gray-1-color);
    }
}

.mat-option.mat-active {
    color: var(--gray-1-color);
=======
    letter-spacing: 0.7px;
    border-bottom: 1px solid $gray-6;
>>>>>>> 885ed8ac
}

.header-border {
    border-bottom: none;
    position: relative;
    top: 0.5rem;
    height: 14px;
    border: 0;
    margin: 6px 0px;
    box-shadow: var(--box-shadow);
}

.d-none {
    display: none !important;
}

div {
    .dialog-close-wrapper {
        display: flex;
        position: relative;
        bottom: 30px;
        left: 40px;
        margin-bottom: -26px;
        justify-content: flex-end;

        .dialog-close {
            padding: 4px 8px;
            font-family: $family-roboto;
            font-style: $style-normal;
            font-weight: $weight-300;
            font-size: $text-font;
            text-align: center;
            line-height: 18px;
            letter-spacing: 0.4px;
            color: var(--gray-3-color);
            outline: transparent solid 0px;
        }
    }

    .dialog-title {
        font-family: $family-roboto;
        font-style: $style-normal;
        font-weight: $weight-400;
        font-size: $dialog-font;
        line-height: 46px;
        text-align: center;
        margin: 20px 0 20px;
        color: var(--gray-1-color);
        text-shadow: var(--text-shadow);
    }
}

textarea.flat-input,
.flat-input-parent textarea {
    height: 75px !important;
    padding: 8px 15px !important;
}

.flat-input,
.flat-input-parent input,
.flat-input-parent textarea {
    height: 35px;
    width: 100%;
    border-radius: 6px;
    padding: 0px 15px;
    border: none !important;
    font-family: $family-roboto;
    font-style: $style-normal;
    font-weight: $weight-400;
    font-size: $text-font;
    line-height: 18px;
    display: flex;
    align-items: flex-end;
    letter-spacing: 0.7px;
    color: var(--gray-1-color);
    background-color: var(--custom-white-color);

    &:focus {
        outline: transparent solid 0px;
        box-shadow: none;
    }

    &::placeholder {
        font-family: $family-roboto;
        font-style: $style-normal;
        font-weight: $weight-300;
        font-size: ($text-font - 1);
        line-height: 18px;
        display: flex;
        align-items: flex-end;
        letter-spacing: 0.7px;
        color: var(--gray-4-color);
    }
}

button.save-btn {
    color: var(--gray-3-color);
    position: relative;
    top: 4px;
    text-align: center;
    width: 80px;
    height: 32px;
    padding: 2px 15px;
    font-weight: $weight-400;
    border-radius: 6px;
    letter-spacing: 0.4px;
    background-color: transparent;
    box-shadow: var(--outer-shadow-1);
    border-color: transparent;
    font-family: $family-roboto;
    font-style: $style-normal;
    font-size: $text-font;
    line-height: unset;

    .mat-spinner {
        margin: 0 auto;
    }
}

button:focus {
    outline: transparent solid 0px;
    box-shadow: none;
}

.disabled,
button:disabled {
    background-color: var(--gray-5-color);
    pointer-events: none;
    opacity: 0.6;

    .btn-text {
        color: var(--custom-gray-3-color);
    }
}

.mat-button.mat-primary[disabled],
.mat-button.mat-accent[disabled],
.mat-button.mat-warn[disabled],
.mat-button[disabled][disabled],
.mat-icon-button.mat-primary[disabled],
.mat-icon-button.mat-accent[disabled],
.mat-icon-button.mat-warn[disabled],
.mat-icon-button[disabled][disabled],
.mat-stroked-button.mat-primary[disabled],
.mat-stroked-button.mat-accent[disabled],
.mat-stroked-button.mat-warn[disabled],
.mat-stroked-button[disabled][disabled] {
    background-color: var(--gray-5-color);
    pointer-events: none;
    opacity: 0.6;

    span {
        color: var(--custom-gray-3-color);
    }
}

#contentTitle {
    font-family: $family-roboto;
    font-style: $style-normal;
    letter-spacing: 0.7px;
    line-height: 21px;
    font-weight: $weight-400;
    font-size: $title-font;
    color: var(--black-color);
    overflow: hidden;
    text-overflow: ellipsis;
    white-space: nowrap;
}

#contentBorder {
    width: 100%;
    margin: 0 auto;
    overflow-x: hidden;
    padding-left: 0px !important;
    padding-right: 0px !important;
    max-height: calc(100vh - 130px);
    padding: 10px 0px 5px 0px;
    color: var(--gray-2-color);
    border-top: 1px solid var(--custom-gray-9-color);
    border-bottom: 1px solid var(--custom-gray-9-color);

    p {
        color: var(--gray-1-color);
        margin-bottom: 5px !important;
    }
}

.div-question {
    font-family: $family-roboto;
    font-style: $style-normal;
    font-weight: $weight-400;
    font-size: $text-font;
    line-height: 18px;
    letter-spacing: 0.7px;
    color: var(--gray-2-color);
    width: 230px;
}

.div-answer {
    width: 100%;
}

.l-15 {
    left: 15px;
}

.flex-1 {
    flex: 1;
}

.mb-12 {
    margin-bottom: -12px !important;
}

.long-txt {
    width: 300px;
}

.text-danger {
    margin-top: 3px !important;
    font-size: 12px;
    line-height: 15px;
    color: var(--danger-color) !important;
}

#addUser {
    position: relative;
    min-width: 500px;
}

.close-dialog {
    color: var(--gray-1-color);
}

.mat-dialog-without-padding {
    .mat-dialog-container {
        padding: 0;
    }
}

.dialog-wrapper-account {
    padding: 20px 30px;
    app-input {
        display: block;
        min-width: 348px;
        margin-top: 12px;
    }
}

.disabled-tooltip {
    min-width: 270px;
    font-size: 10px;
}

.search-user {
    width: 200px;
    margin-bottom: 10px;

    .mat-form-field-infix {
        font-family: $family-roboto;
        font-weight: $weight-400;
        font-style: $style-normal;
        font-size: ($default-font - 1);
    }

    .mat-form-field-label {
        font-family: $family-roboto;
        font-style: $style-normal;
        font-weight: $weight-400;
        font-size: $text-font;
        letter-spacing: 0.4px;
        color: rgb(0 0 0 / 35%);
    }

    .mat-form-field-ripple {
        background-color: var(--info-color) !important;
    }
}

.mat-focused .mat-form-field-label {
    color: var(--info-color) !important;
}

.slug {
    color: var(--danger-color);
    font-size: $text-font;
}

.border-none {
    border: none;
}

.font-22 {
    font-size: 22px !important;
}

#deleteCollection,
#deleteCatalog,
#deletePackage,
#deleteUser {
    .btn-delete {
        color: var(--danger-color);
        position: relative;
        top: 4px;
        text-align: center;
        width: 80px;
        height: 32px;
        padding: 0px 15px;
        font-weight: $weight-400;
        border-radius: 6px;
        box-shadow: var(--outer-shadow-1);
        border-color: transparent;
        font-family: $family-roboto;
        font-style: $style-normal;
        font-size: $text-font;
        line-height: 30px;

        .mat-spinner {
            margin: 0 auto;
        }
    }
}

.copy-wrapper {
    &:hover {
        border-radius: 6px;
        opacity: 0.9;
    }

    .copy-input {
        border: 1px solid rgb(0 0 0 / 10%);
        padding: 6px 10px;
        color: var(--gray-1-color) !important;
        background: var(--custom-white-color);
        width: 100%;
        height: 36px;
        overflow: hidden;
        text-overflow: ellipsis;
        white-space: nowrap;
        border-top-left-radius: 6px;
        border-bottom-left-radius: 6px;
        font-family: $family-roboto;

        .copy-txt {
            font-weight: $weight-400 !important;
            font-size: ($text-font - 1) !important;
            color: var(--gray-1-color) !important;
            letter-spacing: 0.1px !important;
        }
    }

    .copy-btn {
        background: var(--gray-3-color);
        border: none;
        height: 36px;
        padding: 6px 15px;
        border-top-right-radius: 6px;
        border-bottom-right-radius: 6px;

        a {
            font-size: $text-font !important;
            color: var(--custom-white-color) !important;
        }
    }
}

.mat-select-arrow-wrapper {
    .mat-select-arrow {
        color: var(--gray-1-color);
    }
}

.permission-div {
    mat-select {
        font-family: $family-roboto;
        font-style: $style-normal;
        font-weight: $weight-400;
        font-size: $text-font;
        letter-spacing: unset;
        color: var(--gray-2-color);
        padding: 10px;
    }

    .mat-form-field-underline {
        display: none;
        &::before {
            height: 0px;
        }
    }

    .mat-select-arrow-wrapper {
        position: relative;
        top: 7px;
    }

    .mat-form-field-wrapper {
        padding: 10px 0px !important;
    }

    .mat-form-field-flex {
        padding: 0px !important;
    }

    .mat-form-field-infix {
        border-top: 0px;
        padding: 0px;
    }
}

.mat-primary .mat-option.mat-selected:not(.mat-option-disabled) {
    color: var(--info-color);
}

.package-light-gray {
    font-family: $family-roboto;
    font-style: $style-normal;
    font-weight: $weight-300;
    font-size: $small-font;
    letter-spacing: 0.4px;
    color: var(--gray-3-color);
    margin-bottom: 0px !important;
}

.package-dark-gray {
    font-family: $family-roboto;
    font-style: $style-normal;
    font-weight: $weight-400;
    font-size: ($text-font - 1);
    letter-spacing: 0.4px;
    color: var(--gray-2-color);
    margin-bottom: 5px !important;
}

.package-details-title {
    font-family: $family-roboto;
    font-style: $style-normal;
    font-size: $title-font;
    font-weight: $weight-400;
    margin-bottom: 15px;
    color: var(--gray-1-color);
    letter-spacing: 0.6px;
}

::ng-deep #tinymce.mce-content-body {
    color: red !important;
}

#homeRoutes {
    list-style-type: none;
    margin-bottom: 0px;
    display: flex;

    li {
        a {
            font-family: $family-roboto;
            font-style: $style-normal;
            font-weight: $weight-300;
            font-size: ($default-font - 1);
            letter-spacing: 0.6px;
            line-height: 24px;
            text-align: center;
            color: var(--gray-3-color);
            text-decoration: none;
            padding: 0px 10px 4px 10px;
            margin: 0px 10px;
            position: relative;
            cursor: pointer;
            bottom: 25px;
        }

        &:first-child {
            a {
                margin-left: 0px;
            }
        }
    }

    .active {
        opacity: 1;
        color: var(--gray-1-color) !important;
        border-bottom: 2px solid var(--gray-1-color);
    }
}

@media (max-width: 768px) {
    .permission-div {
        mat-select {
            font-size: $small-font;
        }
    }
    #contentBorder {
        padding: 10px 0px 0px;
        max-height: 300px;
        overflow-y: scroll;
        overflow-x: hidden;
    }
    .shadow-div {
        display: grid !important;
        margin-top: 0px !important;
    }
    .div-question {
        width: 100%;
    }
    #addUser {
        min-width: 400px;
    }
    .gray-responsive {
        display: block;
        width: 100%;
        overflow-x: auto;
        -webkit-overflow-scrolling: touch;
    }
}

@media (max-width: 576px) {
    #deleteCollection,
    #deleteCatalog,
    #deletePackage,
    #deleteUser {
        .btn-delete {
            font-size: $small-font;
            line-height: 26px;
            top: 0px;
        }
        .btn-close {
            font-size: ($small-font + 1);
            line-height: 26px;
        }
        .mat-dialog-actions {
            min-height: 40px;
        }
    }
    .font-22 {
        font-size: $title-font !important;
    }
    #addUser {
        min-width: 260px;
    }
    #contentTitle {
        font-size: $default-font;
        margin-bottom: 10px !important;
    }
    .div-question {
        font-size: $small-font;
    }
    .div-answer {
        font-size: $small-font;
    }
    button.save-btn {
        padding: 2px 24px;
        top: 0px;
        span {
            font-size: $small-font;
        }
    }
    table.gray-table {
        .mat-column-name {
            width: 44% !important;
        }
        th {
            font-size: $small-font;
        }

        td {
            font-size: $small-font;
        }
    }
    .flat-input,
    .flat-input-parent input,
    .flat-input-parent textarea {
        font-size: $small-font;

        &::placeholder {
            font-size: $small-font;
        }
    }
    .m-0-mobile {
        margin-bottom: 0px !important;
    }
    .text-danger {
        font-size: $xsmall-font;
        max-width: 240px !important;
    }
    .rounded-input {
        .dpm-input-square {
            height: 38px;
            &::placeholder {
                font-size: $small-font !important;
            }
        }
    }
    .app-raised-button {
        margin-top: 0px !important;
        font-size: $text-font;
        width: 100%;
    }
    .dialog-wrapper-account {
        padding: 0px;
        min-width: 236px;
        app-input {
            min-width: 208px;
        }
    }
    .app-outlined-button {
        padding: 6px 6px;
        font-size: $small-font;
    }
    .dpm-input-flat {
        &::placeholder {
            font-size: $small-font;
        }
    }
    div {
        .dialog-description {
            font-size: $small-font !important;
            margin-bottom: 0px !important;
        }
        .dialog-close-wrapper {
            bottom: 10px;
            left: 22px;
            .dialog-close {
                font-size: $small-font;
            }
        }
        .dialog-title {
            font-size: ($logo-font);
            line-height: 40px;
            margin: 15px 0 5px;
        }
    }
    .header-border {
        top: 0.83rem;
        height: 9px;
        margin: 3px;
    }
    .mat-dialog-container {
        padding: 12px 15px 15px 15px !important;
    }
    #homeRoutes {
        li {
            a {
                font-size: $text-font;
                padding: 0px 4px 4px 4px;
                margin: 0px 6px;
                bottom: 16px;
            }
        }
    }
}

<<<<<<< HEAD
.animate-colors-transition {
    transition: color 0.5s, background 0.5s;
=======
.markdown-quote-block {
    color: $gray-3;
    border-left: 2px solid $gray-5;
    padding-left: 10px;
>>>>>>> 885ed8ac
}<|MERGE_RESOLUTION|>--- conflicted
+++ resolved
@@ -451,7 +451,6 @@
 }
 
 .mat-option {
-<<<<<<< HEAD
     letter-spacing: 0.5px;
     font-family: $family-roboto;
     font-style: $style-normal;
@@ -473,10 +472,6 @@
 
 .mat-option.mat-active {
     color: var(--gray-1-color);
-=======
-    letter-spacing: 0.7px;
-    border-bottom: 1px solid $gray-6;
->>>>>>> 885ed8ac
 }
 
 .header-border {
@@ -1127,13 +1122,12 @@
     }
 }
 
-<<<<<<< HEAD
 .animate-colors-transition {
     transition: color 0.5s, background 0.5s;
-=======
+}
+
 .markdown-quote-block {
     color: $gray-3;
-    border-left: 2px solid $gray-5;
+    border-left: 2px solid var(--gray-5-color);
     padding-left: 10px;
->>>>>>> 885ed8ac
 }