--- conflicted
+++ resolved
@@ -677,19 +677,19 @@
     }
 }
 
-<<<<<<< HEAD
 .disabled-tooltip {
     min-width: 270px;
     font-size: 10px;
-=======
+}
+
 .search-user {
     width: 200px;
     margin-bottom: 10px;
 
     .mat-form-field-infix {
         font-family: $family-roboto;
+        font-weight: $weight-400;
         font-style: $style-normal;
-        font-weight: $weight-400;
         font-size: ($default-font - 1);
     }
 
@@ -733,7 +733,6 @@
         font-size: $text-font;
         line-height: 33px;
     }
->>>>>>> 60f9fcd8
 }
 
 #homeRoutes {
