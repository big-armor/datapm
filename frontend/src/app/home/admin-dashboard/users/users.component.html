--- conflicted
+++ resolved
@@ -57,26 +57,17 @@
                             <td mat-cell *matCellDef="let element">{{ element.lastName }}</td>
                         </ng-container>
 
-<<<<<<< HEAD
-                <ng-container matColumnDef="emailAddress">
-                    <th mat-header-cell *matHeaderCellDef scope="col">Email Address</th>
-                    <td mat-cell *matCellDef="let element">
-                        <a class="color-info" href="mailto: + {{ element.emailAddress }}">{{ element.emailAddress }}</a>
-                    </td>
-                </ng-container>
-=======
                         <ng-container matColumnDef="emailAddress">
                             <th mat-header-cell *matHeaderCellDef scope="col">Email Address</th>
                             <td mat-cell *matCellDef="let element">
                                 <a href="mailto: + {{ element.emailAddress }}">{{ element.emailAddress }}</a>
                             </td>
                         </ng-container>
->>>>>>> aaf36d73
 
                         <ng-container matColumnDef="isAdmin">
                             <th mat-header-cell *matHeaderCellDef>Admin</th>
                             <td mat-cell *matCellDef="let element" class="pl-2">
-                                <mat-icon *ngIf="element.isAdmin" style="font-size: 20px"
+                                <mat-icon *ngIf="element.isAdmin" style="font-size: 20px;"
                                     >check_circle_outline</mat-icon
                                 >
                             </td>
