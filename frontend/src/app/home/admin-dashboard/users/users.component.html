<div class="container my-3">
    <div class="row">
        <div class="col-md-12">
            <mat-form-field class="example-form-field search-user">
                <mat-label>Search for Users</mat-label>
                <input matInput type="text" [(ngModel)]="searchValue" (ngModelChange)="searchUsers()" />
                <button
                    mat-button
                    *ngIf="searchValue"
                    matSuffix
                    mat-icon-button
                    aria-label="Clear"
                    (click)="clearUserSearch()"
                >
                    <mat-icon>close</mat-icon>
                </button>
            </mat-form-field>
        </div>

        <div class="col-md-12">
            <table
                mat-table
                [dataSource]="dataSource"
                *ngIf="!loading; else loadingSpinner"
                class="gray-table gray-responsive"
            >
                <ng-container matColumnDef="username">
                    <th mat-header-cell *matHeaderCellDef scope="col">Username</th>
                    <td
                        class="cursor-pointer"
                        [routerLink]="['/' + element.username]"
                        mat-cell
                        *matCellDef="let element"
                    >
                        {{ element.username }}
                    </td>
                </ng-container>

                <ng-container matColumnDef="firstName">
                    <th mat-header-cell *matHeaderCellDef scope="col">First Name</th>
                    <td mat-cell *matCellDef="let element">{{ element.firstName }}</td>
                </ng-container>

                <ng-container matColumnDef="lastName">
                    <th mat-header-cell *matHeaderCellDef scope="col">Last Name</th>
                    <td mat-cell *matCellDef="let element">{{ element.lastName }}</td>
                </ng-container>

                <ng-container matColumnDef="emailAddress">
                    <th mat-header-cell *matHeaderCellDef scope="col">Email Address</th>
                    <td mat-cell *matCellDef="let element">
                        <a href="mailto: + {{ element.emailAddress }}">{{ element.emailAddress }}</a>
                    </td>
                </ng-container>

<<<<<<< HEAD
            <ng-container matColumnDef="isAdmin">
                <th mat-header-cell *matHeaderCellDef>Admin</th>
                <td mat-cell *matCellDef="let element">
                    <mat-icon *ngIf="element.isAdmin">check_circle_outline</mat-icon>
                </td>
            </ng-container>

            <ng-container matColumnDef="actions">
                <th mat-header-cell *matHeaderCellDef>Actions</th>
                <td mat-cell *matCellDef="let element">
                    <button (click)="openUserStatusChangeConfirmationDialog(element)" mat-button color="warn">
                        Change status
                    </button>
                    <button (click)="openDeleteUserConfirmationDialog(element)" mat-button color="warn">Delete</button>
                </td>
            </ng-container>
=======
                <ng-container matColumnDef="actions">
                    <th mat-header-cell *matHeaderCellDef scope="col">Actions</th>
                    <td mat-cell *matCellDef="let element">
                        <button (click)="openDeleteUserConfirmationDialog(element)" class="app-outlined-button">
                            <span class="delete-txt">Delete</span>
                        </button>
                    </td>
                </ng-container>
>>>>>>> 96111377

                <tr mat-header-row *matHeaderRowDef="DISPLAYED_COLUMNS"></tr>
                <tr mat-row *matRowDef="let row; columns: DISPLAYED_COLUMNS"></tr>
            </table>
            <ng-template #loadingSpinner>
                <div class="d-flex justify-content-center">
                    <mat-spinner class="spinner"></mat-spinner>
                </div>
            </ng-template>

            <mat-paginator [pageSize]="USERS_PER_PAGE" [disabled]="loading" class="gray-paginator"></mat-paginator>
        </div>
    </div>
</div><|MERGE_RESOLUTION|>--- conflicted
+++ resolved
@@ -53,33 +53,24 @@
                     </td>
                 </ng-container>
 
-<<<<<<< HEAD
-            <ng-container matColumnDef="isAdmin">
-                <th mat-header-cell *matHeaderCellDef>Admin</th>
-                <td mat-cell *matCellDef="let element">
-                    <mat-icon *ngIf="element.isAdmin">check_circle_outline</mat-icon>
-                </td>
-            </ng-container>
+                <ng-container matColumnDef="isAdmin">
+                    <th mat-header-cell *matHeaderCellDef>Admin</th>
+                    <td mat-cell *matCellDef="let element">
+                        <mat-icon *ngIf="element.isAdmin">check_circle_outline</mat-icon>
+                    </td>
+                </ng-container>
 
-            <ng-container matColumnDef="actions">
-                <th mat-header-cell *matHeaderCellDef>Actions</th>
-                <td mat-cell *matCellDef="let element">
-                    <button (click)="openUserStatusChangeConfirmationDialog(element)" mat-button color="warn">
-                        Change status
-                    </button>
-                    <button (click)="openDeleteUserConfirmationDialog(element)" mat-button color="warn">Delete</button>
-                </td>
-            </ng-container>
-=======
                 <ng-container matColumnDef="actions">
                     <th mat-header-cell *matHeaderCellDef scope="col">Actions</th>
                     <td mat-cell *matCellDef="let element">
+                        <button (click)="openUserStatusChangeConfirmationDialog(element)" mat-button color="warn">
+                            Change status
+                        </button>
                         <button (click)="openDeleteUserConfirmationDialog(element)" class="app-outlined-button">
                             <span class="delete-txt">Delete</span>
                         </button>
                     </td>
                 </ng-container>
->>>>>>> 96111377
 
                 <tr mat-header-row *matHeaderRowDef="DISPLAYED_COLUMNS"></tr>
                 <tr mat-row *matRowDef="let row; columns: DISPLAYED_COLUMNS"></tr>
