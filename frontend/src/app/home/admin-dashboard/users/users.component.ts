import { AfterViewInit, ChangeDetectorRef, Component, OnDestroy, ViewChild } from "@angular/core";
import { MatPaginator } from "@angular/material/paginator";
<<<<<<< HEAD
import { MatTableDataSource } from "@angular/material/table";
import {
    AdminSetUserStatusGQL,
    AdminDeleteUserGQL,
    AdminSearchUsersGQL,
    User,
    CreatePackageIssueGQL,
    CreatePackageIssueCommentGQL,
    PackageIssuesGQL,
    OrderBy,
    PackageIssueCommentsGQL
} from "../../../../generated/graphql";
=======
import { AdminSetUserStatusGQL, AdminDeleteUserGQL, AdminSearchUsersGQL, User } from "../../../../generated/graphql";
>>>>>>> aaf36d73
import { Subject } from "rxjs";
import { takeUntil } from "rxjs/operators";
import Timeout = NodeJS.Timeout;
import { ConfirmationDialogService } from "../../../services/dialog/confirmation-dialog.service";
import { UserStatusChangeDialogResponse } from "src/app/services/dialog/user-status-change-dialog-response";
import { DialogSize } from "src/app/services/dialog/dialog-size";

@Component({
    selector: "app-users",
    templateUrl: "./users.component.html",
    styleUrls: ["./users.component.scss"]
})
export class UsersComponent implements AfterViewInit, OnDestroy {
    public readonly DISPLAYED_COLUMNS: string[] = [
        "username",
        "firstName",
        "lastName",
        "emailAddress",
        "isAdmin",
        "actions"
    ];
    public readonly USERS_PER_PAGE = 10;

    private readonly destroyed = new Subject();

    @ViewChild(MatPaginator)
    public paginator: MatPaginator;

    public loading: boolean = false;
    public searchValue: string = "";

    public totalMatchingUsers: number = 0;
    public displayedUsers: User[] = [];

    private loadedUsersCount: number = 0;
    private usersByPageIndex: Map<number, User[]> = new Map();

    private searchTimeout: Timeout;

    constructor(
        private packageIssueComments: PackageIssueCommentsGQL,
        private packageIssues: PackageIssuesGQL,
        private createPackageIssue: CreatePackageIssueGQL,
        private createPackageIssueComment: CreatePackageIssueCommentGQL,
        private searchUsersGQL: AdminSearchUsersGQL,
        private changeUserStatusGQL: AdminSetUserStatusGQL,
        private deleteUserGQL: AdminDeleteUserGQL,
        private changeDetectorRef: ChangeDetectorRef,
        private confirmationDialogService: ConfirmationDialogService
    ) {}

    public ngAfterViewInit(): void {
        this.subscribeToPageChangeEvent();
        this.loadUsers();
        this.changeDetectorRef.detectChanges();
    }

    public ngOnDestroy(): void {
        this.destroyed.next();
        this.destroyed.complete();
    }

    public searchUsers(): void {
        if (this.searchTimeout) {
            clearTimeout(this.searchTimeout);
        }

        this.searchTimeout = setTimeout(() => this.loadSearchedUsers(), 300);
    }

    public clearUserSearch(): void {
        this.searchValue = "";
        this.searchUsers();
    }

    public openDeleteUserConfirmationDialog(user: User): void {
<<<<<<< HEAD
        this.getzzz();
        this.getx();
        //     const dialogContent = `<p>Are you sure you want to delete user ${user.username}</p>
        //   <p>This will completely delete this user's data and it will be lost forever.</p>`;
        //     const dialogConfig = {
        //         data: {
        //             title: "Confirm user deletion",
        //             content: dialogContent,
        //             showConfirmationInputField: true,
        //             confirmationInputFieldRequiredValue: user.username
        //         }
        //     };
        //     this.confirmationDialogService.openFancyConfirmationDialog(dialogConfig).subscribe((confirmation) => {
        //         if (confirmation) {
        //             const usernameOrEmailAddress = user.emailAddress ? user.emailAddress : user.username;
        //             this.deleteUserGQL.mutate({ usernameOrEmailAddress }).subscribe(() => this.loadSearchedUsers());
        //         }
        //     });
    }

    public getx(): void {
        this.packageIssueComments
            .fetch({
                packageIdentifier: {
                    catalogSlug: "ermali",
                    packageSlug: "air-data"
                },
                issueIdentifier: {
                    issueNumber: 1
                },
                limit: 10,
                offset: 0,
                orderBy: OrderBy.CREATED_AT
            })
            .subscribe((result) => {
                console.log("result", result);
            });
    }

    public getzzz(): void {
        this.packageIssues
            .fetch({
                packageIdentifier: {
                    catalogSlug: "ermali",
                    packageSlug: "air-data"
                },
                limit: 10,
                offset: 0,
                orderBy: OrderBy.CREATED_AT
            })
            .subscribe((result) => {
                console.log("result", result);
            });
    }

    public create(): void {
        this.createPackageIssue
            .mutate({
                packageIdentifier: {
                    catalogSlug: "ermali",
                    packageSlug: "air-data"
                },
                issue: {
                    subject: "Bad package",
                    content: "This package sucks"
                }
            })
            .subscribe((result) => {
                console.log("result", result);
            });
    }

    public create2(): void {
        this.createPackageIssueComment
            .mutate({
                packageIdentifier: {
                    catalogSlug: "ermali",
                    packageSlug: "air-data"
                },
                issueIdentifier: {
                    issueNumber: 0
                },
                comment: {
                    content: "Stupid package"
                }
            })
            .subscribe((result) => {
                console.log("result", result);
            });
=======
        const dialogContent = `<p class="mb-1">Are you sure you want to delete user ${user.username}</p>
      <p class="mb-0">This will completely delete this user's data and it will be lost forever.</p>`;
        const dialogConfig = {
            data: {
                title: "Confirm user deletion",
                content: dialogContent,
                showConfirmationInputField: true,
                confirmationInputFieldRequiredValue: user.username
            },
            size: DialogSize.MEDIUM
        };
        this.confirmationDialogService.openFancyConfirmationDialog(dialogConfig).subscribe((confirmation) => {
            if (confirmation) {
                const usernameOrEmailAddress = user.emailAddress ? user.emailAddress : user.username;
                this.deleteUserGQL.mutate({ usernameOrEmailAddress }).subscribe(() => this.loadSearchedUsers());
            }
        });
>>>>>>> aaf36d73
    }

    public openUserStatusChangeConfirmationDialog(user: User): void {
        this.confirmationDialogService
            .openUserStatusChangeConfirmationDialog({ data: user, size: DialogSize.MEDIUM })
            .subscribe((response: UserStatusChangeDialogResponse) => {
                if (response) {
                    this.changeUserStatusGQL
                        .mutate({ username: user.username, status: response.status, message: response.message })
                        .subscribe(() => this.loadSearchedUsers());
                }
            });
    }

    private subscribeToPageChangeEvent(): void {
        this.paginator.page.pipe(takeUntil(this.destroyed)).subscribe(() => this.loadUsers());
    }

    private loadSearchedUsers(): void {
        this.resetLoadedUsersData();
        this.loadUsers();
    }

    private loadUsers(): void {
        if (this.usersByPageIndex.has(this.paginator.pageIndex)) {
            this.displayedUsers = this.usersByPageIndex.get(this.paginator.pageIndex);
            return;
        }

        this.loading = true;
        this.searchUsersGQL
            .fetch({ value: this.searchValue, offset: this.loadedUsersCount, limit: this.USERS_PER_PAGE })
            .subscribe(
                (users) => {
                    const response = users.data?.adminSearchUsers;
                    if (response) {
                        this.loadUsersToTheTable(response.users as User[], response.count);
                    } else {
                        this.resetLoadedUsersData();
                    }
                    this.loading = false;
                },
                () => this.resetLoadedUsersData()
            );
    }

    private loadUsersToTheTable(users: User[], totalCount: number): void {
        this.usersByPageIndex.set(this.paginator.pageIndex, users);
        this.displayedUsers = users;
        this.loadedUsersCount += users.length;
        setTimeout(() => (this.paginator.length = totalCount));
    }

    private resetLoadedUsersData(): void {
        this.totalMatchingUsers = 0;
        this.loadedUsersCount = 0;
        this.usersByPageIndex = new Map();
        this.paginator.pageIndex = 0;
    }
}<|MERGE_RESOLUTION|>--- conflicted
+++ resolved
@@ -1,21 +1,6 @@
 import { AfterViewInit, ChangeDetectorRef, Component, OnDestroy, ViewChild } from "@angular/core";
 import { MatPaginator } from "@angular/material/paginator";
-<<<<<<< HEAD
-import { MatTableDataSource } from "@angular/material/table";
-import {
-    AdminSetUserStatusGQL,
-    AdminDeleteUserGQL,
-    AdminSearchUsersGQL,
-    User,
-    CreatePackageIssueGQL,
-    CreatePackageIssueCommentGQL,
-    PackageIssuesGQL,
-    OrderBy,
-    PackageIssueCommentsGQL
-} from "../../../../generated/graphql";
-=======
 import { AdminSetUserStatusGQL, AdminDeleteUserGQL, AdminSearchUsersGQL, User } from "../../../../generated/graphql";
->>>>>>> aaf36d73
 import { Subject } from "rxjs";
 import { takeUntil } from "rxjs/operators";
 import Timeout = NodeJS.Timeout;
@@ -56,10 +41,6 @@
     private searchTimeout: Timeout;
 
     constructor(
-        private packageIssueComments: PackageIssueCommentsGQL,
-        private packageIssues: PackageIssuesGQL,
-        private createPackageIssue: CreatePackageIssueGQL,
-        private createPackageIssueComment: CreatePackageIssueCommentGQL,
         private searchUsersGQL: AdminSearchUsersGQL,
         private changeUserStatusGQL: AdminSetUserStatusGQL,
         private deleteUserGQL: AdminDeleteUserGQL,
@@ -92,97 +73,6 @@
     }
 
     public openDeleteUserConfirmationDialog(user: User): void {
-<<<<<<< HEAD
-        this.getzzz();
-        this.getx();
-        //     const dialogContent = `<p>Are you sure you want to delete user ${user.username}</p>
-        //   <p>This will completely delete this user's data and it will be lost forever.</p>`;
-        //     const dialogConfig = {
-        //         data: {
-        //             title: "Confirm user deletion",
-        //             content: dialogContent,
-        //             showConfirmationInputField: true,
-        //             confirmationInputFieldRequiredValue: user.username
-        //         }
-        //     };
-        //     this.confirmationDialogService.openFancyConfirmationDialog(dialogConfig).subscribe((confirmation) => {
-        //         if (confirmation) {
-        //             const usernameOrEmailAddress = user.emailAddress ? user.emailAddress : user.username;
-        //             this.deleteUserGQL.mutate({ usernameOrEmailAddress }).subscribe(() => this.loadSearchedUsers());
-        //         }
-        //     });
-    }
-
-    public getx(): void {
-        this.packageIssueComments
-            .fetch({
-                packageIdentifier: {
-                    catalogSlug: "ermali",
-                    packageSlug: "air-data"
-                },
-                issueIdentifier: {
-                    issueNumber: 1
-                },
-                limit: 10,
-                offset: 0,
-                orderBy: OrderBy.CREATED_AT
-            })
-            .subscribe((result) => {
-                console.log("result", result);
-            });
-    }
-
-    public getzzz(): void {
-        this.packageIssues
-            .fetch({
-                packageIdentifier: {
-                    catalogSlug: "ermali",
-                    packageSlug: "air-data"
-                },
-                limit: 10,
-                offset: 0,
-                orderBy: OrderBy.CREATED_AT
-            })
-            .subscribe((result) => {
-                console.log("result", result);
-            });
-    }
-
-    public create(): void {
-        this.createPackageIssue
-            .mutate({
-                packageIdentifier: {
-                    catalogSlug: "ermali",
-                    packageSlug: "air-data"
-                },
-                issue: {
-                    subject: "Bad package",
-                    content: "This package sucks"
-                }
-            })
-            .subscribe((result) => {
-                console.log("result", result);
-            });
-    }
-
-    public create2(): void {
-        this.createPackageIssueComment
-            .mutate({
-                packageIdentifier: {
-                    catalogSlug: "ermali",
-                    packageSlug: "air-data"
-                },
-                issueIdentifier: {
-                    issueNumber: 0
-                },
-                comment: {
-                    content: "Stupid package"
-                }
-            })
-            .subscribe((result) => {
-                console.log("result", result);
-            });
-=======
         const dialogContent = `<p class="mb-1">Are you sure you want to delete user ${user.username}</p>
       <p class="mb-0">This will completely delete this user's data and it will be lost forever.</p>`;
         const dialogConfig = {
@@ -200,7 +90,6 @@
                 this.deleteUserGQL.mutate({ usernameOrEmailAddress }).subscribe(() => this.loadSearchedUsers());
             }
         });
->>>>>>> aaf36d73
     }
 
     public openUserStatusChangeConfirmationDialog(user: User): void {
