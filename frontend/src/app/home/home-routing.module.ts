import { NgModule } from "@angular/core";
import { Routes, RouterModule } from "@angular/router";

import { FollowingComponent } from "./following/following.component";
import { HomepageComponent } from "./homepage/homepage.component";
import { LatestComponent } from "./latest/latest.component";
import { TrendingComponent } from "./trending/trending.component";
<<<<<<< HEAD
import { AdminDashboardComponent } from "./admin-dashboard/admin-dashboard.component";
import { UsersComponent } from "./admin-dashboard/users/users.component";
import { AuthGuard } from "../helpers/auth-guard";
=======
import { RecentlyViewedComponent } from "./recently-viewed/recently-viewed.component";
>>>>>>> a3c52b6a

const routes: Routes = [
    {
        path: "",
        component: HomepageComponent,
        children: [
            {
                path: "",
                component: LatestComponent
            },
            {
                path: "viewed",
                component: RecentlyViewedComponent
            },
            {
                path: "trending",
                component: TrendingComponent
            },
            {
                path: "following",
                component: FollowingComponent
            }
        ]
    },
    {
        path: "admin",
        component: AdminDashboardComponent,
        canActivate: [AuthGuard],
        children: [
            {
                path: "",
                pathMatch: "full",
                redirectTo: "users"
            },
            {
                path: "users",
                component: UsersComponent
            }
        ]
    }
];

@NgModule({
    imports: [RouterModule.forChild(routes)],
    exports: [RouterModule]
})
export class HomeRoutingModule {}<|MERGE_RESOLUTION|>--- conflicted
+++ resolved
@@ -5,13 +5,10 @@
 import { HomepageComponent } from "./homepage/homepage.component";
 import { LatestComponent } from "./latest/latest.component";
 import { TrendingComponent } from "./trending/trending.component";
-<<<<<<< HEAD
 import { AdminDashboardComponent } from "./admin-dashboard/admin-dashboard.component";
 import { UsersComponent } from "./admin-dashboard/users/users.component";
 import { AuthGuard } from "../helpers/auth-guard";
-=======
 import { RecentlyViewedComponent } from "./recently-viewed/recently-viewed.component";
->>>>>>> a3c52b6a
 
 const routes: Routes = [
     {
