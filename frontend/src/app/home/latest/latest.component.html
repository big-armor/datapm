<div class="container">
    <div class="row">
        <div class="col-lg-10 offset-lg-1 col-md-12 col-sm-12 mt-5 py-2">
            <div class="row big-div-latest mb-3">
                <div class="col-md-12 col-lg-12 pb-2 mb-4">
                    <app-package-and-collection
                        [title]="'Recently Updated'"
                        [packagesQuery]="packagesQuery"
                        [collectionsQuery]="collectionsQuery"
                        (onLoadPackagesClick)="updatePackageFetchingQuery($event)"
                        (onLoadCollectionsClick)="updateCollectionFetchingQuery($event)"
                    >
<<<<<<< HEAD
                        <div packagesEmptyState class="empty-state-label">
                            <p class="package-dark-gray">
=======
                        <div packagesEmptyState class="empty-state-label pl-3">
                            <p>
>>>>>>> 885ed8ac
                                Either no packages have been published to this registry, or you do not have access to
                                any of the published packages
                            </p>
                            <a href="/docs/publish-data/" class="color-info pt-3">Learn how to publish packages</a>
                        </div>
                        <div packagesErrorState class="empty-state-label">
                            <p class="package-dark-gray">
                                Could not load the latest packages. Reload the page and if the issue persists please
                                contact support.
                            </p>
                        </div>
                    </app-package-and-collection>
                </div>
            </div>
        </div>
    </div>
</div><|MERGE_RESOLUTION|>--- conflicted
+++ resolved
@@ -10,19 +10,14 @@
                         (onLoadPackagesClick)="updatePackageFetchingQuery($event)"
                         (onLoadCollectionsClick)="updateCollectionFetchingQuery($event)"
                     >
-<<<<<<< HEAD
-                        <div packagesEmptyState class="empty-state-label">
+                        <div packagesEmptyState class="empty-state-label pl-3">
                             <p class="package-dark-gray">
-=======
-                        <div packagesEmptyState class="empty-state-label pl-3">
-                            <p>
->>>>>>> 885ed8ac
                                 Either no packages have been published to this registry, or you do not have access to
                                 any of the published packages
                             </p>
                             <a href="/docs/publish-data/" class="color-info pt-3">Learn how to publish packages</a>
                         </div>
-                        <div packagesErrorState class="empty-state-label">
+                        <div packagesErrorState class="empty-state-label pl-3">
                             <p class="package-dark-gray">
                                 Could not load the latest packages. Reload the page and if the issue persists please
                                 contact support.
