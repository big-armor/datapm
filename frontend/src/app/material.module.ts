import { NgModule } from '@angular/core';
import { CommonModule } from '@angular/common';
import { BrowserAnimationsModule } from '@angular/platform-browser/animations';
<<<<<<< HEAD
import {MatRadioModule} from '@angular/material/radio';
import {MatIconModule} from '@angular/material/icon';
import {MatButtonModule} from '@angular/material/button';
import {MatTabsModule} from '@angular/material/tabs';
import {MatMenuModule} from '@angular/material/menu';
import {MatSidenavModule} from '@angular/material/sidenav';
import {MatCardModule} from '@angular/material/card';
import {MatChipsModule} from '@angular/material/chips';
import {MatSelectModule} from '@angular/material/select';
import {MatDialogModule} from '@angular/material/dialog';
import {MatInputModule} from '@angular/material/input';
import {MatStepperModule} from '@angular/material/stepper';
import {MatCheckboxModule} from '@angular/material/checkbox';
import {MatListModule} from '@angular/material/list';
import {MatDividerModule} from '@angular/material/divider';
import {MatExpansionModule} from '@angular/material/expansion';
import {MatSlideToggleModule} from '@angular/material/slide-toggle';
=======
import { MatRadioModule } from '@angular/material/radio';
import { MatIconModule } from '@angular/material/icon';
import { MatButtonModule } from '@angular/material/button';
import { MatTabsModule } from '@angular/material/tabs';
import { MatMenuModule } from '@angular/material/menu';
import { MatSidenavModule } from '@angular/material/sidenav';
import { MatCardModule } from '@angular/material/card';
import { MatChipsModule } from '@angular/material/chips';
import { MatSelectModule } from '@angular/material/select';
import { MatDialogModule } from '@angular/material/dialog';
import { MatInputModule } from '@angular/material/input';
import { MatStepperModule } from '@angular/material/stepper';
import { MatCheckboxModule } from '@angular/material/checkbox';
import { MatListModule } from '@angular/material/list';
import { MatDividerModule } from '@angular/material/divider';
import { MatExpansionModule } from '@angular/material/expansion';
import { MatProgressSpinnerModule } from '@angular/material/progress-spinner';
>>>>>>> 88d91a94

@NgModule({
  declarations: [],
  imports: [
    CommonModule,
    BrowserAnimationsModule,
    MatRadioModule,
    MatIconModule,
    MatButtonModule,
    MatTabsModule,
    MatMenuModule,
    MatSidenavModule,
    MatCardModule,
    MatChipsModule,
    MatSelectModule,
    MatDialogModule,
    MatInputModule,
    MatStepperModule,
    MatCheckboxModule,
    MatListModule,
    MatDividerModule,
    MatExpansionModule,
<<<<<<< HEAD
    MatSlideToggleModule
=======
    MatProgressSpinnerModule,
>>>>>>> 88d91a94
  ],
  exports: [
    MatRadioModule,
    MatIconModule,
    MatButtonModule,
    MatTabsModule,
    MatMenuModule,
    MatSidenavModule,
    MatCardModule,
    MatChipsModule,
    MatSelectModule,
    MatDialogModule,
    MatInputModule,
    MatStepperModule,
    MatCheckboxModule,
    MatListModule,
    MatDividerModule,
    MatExpansionModule,
<<<<<<< HEAD
    MatSlideToggleModule
  ]
=======
    MatProgressSpinnerModule,
  ],
>>>>>>> 88d91a94
})
export class MaterialModule {}<|MERGE_RESOLUTION|>--- conflicted
+++ resolved
@@ -1,25 +1,6 @@
 import { NgModule } from '@angular/core';
 import { CommonModule } from '@angular/common';
 import { BrowserAnimationsModule } from '@angular/platform-browser/animations';
-<<<<<<< HEAD
-import {MatRadioModule} from '@angular/material/radio';
-import {MatIconModule} from '@angular/material/icon';
-import {MatButtonModule} from '@angular/material/button';
-import {MatTabsModule} from '@angular/material/tabs';
-import {MatMenuModule} from '@angular/material/menu';
-import {MatSidenavModule} from '@angular/material/sidenav';
-import {MatCardModule} from '@angular/material/card';
-import {MatChipsModule} from '@angular/material/chips';
-import {MatSelectModule} from '@angular/material/select';
-import {MatDialogModule} from '@angular/material/dialog';
-import {MatInputModule} from '@angular/material/input';
-import {MatStepperModule} from '@angular/material/stepper';
-import {MatCheckboxModule} from '@angular/material/checkbox';
-import {MatListModule} from '@angular/material/list';
-import {MatDividerModule} from '@angular/material/divider';
-import {MatExpansionModule} from '@angular/material/expansion';
-import {MatSlideToggleModule} from '@angular/material/slide-toggle';
-=======
 import { MatRadioModule } from '@angular/material/radio';
 import { MatIconModule } from '@angular/material/icon';
 import { MatButtonModule } from '@angular/material/button';
@@ -36,8 +17,8 @@
 import { MatListModule } from '@angular/material/list';
 import { MatDividerModule } from '@angular/material/divider';
 import { MatExpansionModule } from '@angular/material/expansion';
+import { MatSlideToggleModule } from '@angular/material/slide-toggle';
 import { MatProgressSpinnerModule } from '@angular/material/progress-spinner';
->>>>>>> 88d91a94
 
 @NgModule({
   declarations: [],
@@ -60,11 +41,8 @@
     MatListModule,
     MatDividerModule,
     MatExpansionModule,
-<<<<<<< HEAD
-    MatSlideToggleModule
-=======
+    MatSlideToggleModule,
     MatProgressSpinnerModule,
->>>>>>> 88d91a94
   ],
   exports: [
     MatRadioModule,
@@ -83,12 +61,8 @@
     MatListModule,
     MatDividerModule,
     MatExpansionModule,
-<<<<<<< HEAD
-    MatSlideToggleModule
-  ]
-=======
+    MatSlideToggleModule,
     MatProgressSpinnerModule,
   ],
->>>>>>> 88d91a94
 })
-export class MaterialModule {}+export class MaterialModule { }