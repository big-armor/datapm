--- conflicted
+++ resolved
@@ -16,7 +16,7 @@
                                                     ><img
                                                         src="../../../../../assets/images/sources/raw_file.png"
                                                         alt="csv img"
-                                                        style="width: 16px; height: 16px"
+                                                        style="width: 16px; height: 16px;"
                                                 /></a>
                                                 Download raw file
                                             </button>
@@ -33,7 +33,7 @@
                                                     ><img
                                                         src="../../../../../assets/images/sources/{{ source.slug }}.svg"
                                                         alt="{{ source.slug }} img"
-                                                        style="width: 16px; height: 16px"
+                                                        style="width: 16px; height: 16px;"
                                                 /></a>
                                                 {{ source.name }}
                                             </button>
@@ -50,7 +50,7 @@
                                                     ><img
                                                         src="../../../../../assets/images/sources/{{ source.slug }}.svg"
                                                         alt="{{ source.slug }} img"
-                                                        style="width: 16px; height: 16px"
+                                                        style="width: 16px; height: 16px;"
                                                 /></a>
                                                 {{ source.name }}
                                             </button>
@@ -67,7 +67,7 @@
                                                     ><img
                                                         src="../../../../../assets/images/sources/{{ source.slug }}.svg"
                                                         alt="{{ source.slug }} img"
-                                                        style="width: 16px; height: 16px"
+                                                        style="width: 16px; height: 16px;"
                                                 /></a>
                                                 {{ source.name }}
                                             </button>
@@ -80,15 +80,9 @@
                             <div class="mat-content">
                                 <div class="stepper-content">
                                     <span>Schemas</span>
-<<<<<<< HEAD
-                                    <div class="white-div">
-                                        <a *ngFor="let schema of schemas" [href]="schema.source?.uri" target="_blank">
-                                            {{ schema.$id }}
-=======
                                     <div class="white-div" *ngFor="let source of packageSources">
                                         <a *ngFor="let uri of source.uris" [href]="uri" target="_blank">
                                             {{ uri }}
->>>>>>> aaf36d73
                                         </a>
                                     </div>
                                 </div>
