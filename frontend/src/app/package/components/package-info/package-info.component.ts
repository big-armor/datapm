import { Component, Input, OnChanges, OnInit } from "@angular/core";
import { MatDialog } from "@angular/material/dialog";
import { PackageFile } from "datapm-lib";
import { Subject } from "rxjs";
import { takeUntil } from "rxjs/operators";
import { AddPackageComponent } from "src/app/collection-details/add-package/add-package.component";
import { packageToIdentifier } from "src/app/helpers/IdentifierHelper";
import { AuthenticationService } from "src/app/services/authentication.service";
import { SnackBarService } from "src/app/services/snackBar.service";
import { Package, User } from "src/generated/graphql";
import { AddUserComponent } from "../add-user/add-user.component";
import { DownloadPackageComponent } from "./download-package/download-package.component";
import { SharePackageComponent } from "./share-package/share-package.component";

@Component({
    selector: "app-package-info",
    templateUrl: "./package-info.component.html",
    styleUrls: ["./package-info.component.scss"]
})
export class PackageInfoComponent implements OnInit, OnChanges {
    @Input() public package: Package;
    @Input() public packageFile: PackageFile;

    public currentUser: User;
    public packageUnit: string;

    private unsubscribe$ = new Subject();

    constructor(
        private snackBarService: SnackBarService,
        private dialog: MatDialog,
        private authenticationService: AuthenticationService
    ) {}

    public ngOnInit(): void {
        this.authenticationService.currentUser.pipe(takeUntil(this.unsubscribe$)).subscribe((user: User) => {
            this.currentUser = user;
        });
    }

    public ngOnChanges(): void {
        this.packageUnit = this.parsePackageUnit();
    }

    public getRecordCount(packageFile): string {
        if (packageFile == null) {
            return "";
        }

        return packageFile.schemas.reduce((a, b) => a + (b.recordCount || 0), 0);
    }

    public get generatedFetchCommand() {
        return this.package ? "datapm fetch " + packageToIdentifier(this.package.identifier) : "";
    }

    public parsePackageUnit(): string {
        if (!this.packageFile || !this.packageFile.schemas.length) {
            return null;
        }

        let unit = this.packageFile.schemas[0].unit;
        const hasMultipleUnits = this.packageFile.schemas.find((schema) => schema.unit && schema.unit != unit);
        return hasMultipleUnits ? null : unit;
    }

    public copyCommand() {
        const el = document.createElement("textarea");
        el.value = this.generatedFetchCommand;
        document.body.appendChild(el);
        el.select();
        document.execCommand("copy");
        document.body.removeChild(el);

        this.snackBarService.openSnackBar("fetch command copied to clipboard!", "");
    }

    public sharePackage() {
        if (this.package.isPublic) {
            const dialogRef = this.dialog.open(SharePackageComponent, {
                data: this.package,
                width: "450px"
            });
        } else {
            const dialogRef = this.dialog.open(AddUserComponent, {
                data: {
                    catalogSlug: this.package.identifier.catalogSlug,
                    packageSlug: this.package.identifier.packageSlug
                }
            });
        }
    }

    public downloadPackage() {
        const dialogRef = this.dialog.open(DownloadPackageComponent, {
            data: this.package,
<<<<<<< HEAD
            width: "420px"
=======
            width: "430px"
>>>>>>> 0b17a4ac
        });
    }

    public canManage() {
        const isPublic = this.package.myPermissions.filter((permission) => permission === "MANAGE").length > 0;
        return isPublic;
    }

    public canShare() {
        if (this.package.isPublic || this.canManage()) {
            return true;
        } else {
            return false;
        }
    }

    addToCollection(packageObject: Package) {
        const dialogRef = this.dialog.open(AddPackageComponent, {
            data: {
                packageIdentifier: this.package.identifier
            },
            width: "600px"
        });
    }
}<|MERGE_RESOLUTION|>--- conflicted
+++ resolved
@@ -94,11 +94,7 @@
     public downloadPackage() {
         const dialogRef = this.dialog.open(DownloadPackageComponent, {
             data: this.package,
-<<<<<<< HEAD
-            width: "420px"
-=======
             width: "430px"
->>>>>>> 0b17a4ac
         });
     }
 
