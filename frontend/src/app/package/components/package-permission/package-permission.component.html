--- conflicted
+++ resolved
@@ -1,15 +1,8 @@
-<<<<<<< HEAD
 <div class="container p-0 mb-3" id="packagePermission">
     <div class="package-details-title">Public Access</div>
     <p class="package-dark-gray">
         Enabling public access allows all users, including anonymous users, access to view and fetch this package.
     </p>
-=======
-<div class="container mt-5">
-    <h1>Manage Package</h1>
-    <button class="app-outlined-button" (click)="deletePackage()">Delete This Package</button>
-</div>
->>>>>>> 6d47bc35
 
     <div class="d-flex align-items-center justify-content-between mb-3">
         <div class="d-flex align-items-center public-toggle">
