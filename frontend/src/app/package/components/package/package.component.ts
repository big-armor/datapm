--- conflicted
+++ resolved
@@ -163,15 +163,11 @@
     getActiveTab() {
         const activeRouteParts = this.router.url.split("/");
 
-<<<<<<< HEAD
         let route = this.routes.find((r) => r.url == activeRouteParts[3]);
         if (!route) {
             route = this.routes[0];
         }
         return route;
-=======
-        return this.routes.find((r) => r.url == (activeRouteParts[3] || ""));
->>>>>>> e17aca55
     }
 
     loginClicked() {
