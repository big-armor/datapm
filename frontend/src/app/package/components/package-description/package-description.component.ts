import { Component, Input } from "@angular/core";
import { ActivatedRoute, Router } from "@angular/router";
import { PackageFile, parsePackageFileJSON, Schema, validatePackageFileInBrowser } from "datapm-lib";
import { Subject } from "rxjs";
import { takeUntil } from "rxjs/operators";
<<<<<<< HEAD
import { CollectionBasicData, Package, PackageCollectionsGQL, User } from "src/generated/graphql";
=======
import {
    Collection,
    CollectionBasicData,
    Package,
    PackageCollectionsGQL,
    PackageIdentifierInput
} from "src/generated/graphql";
>>>>>>> f55804f6
import { PackageService, PackageResponse } from "../../services/package.service";
@Component({
    selector: "package-description",
    templateUrl: "./package-description.component.html",
    styleUrls: ["./package-description.component.scss"]
})
export class PackageDescriptionComponent {
    private readonly SHOW_MORE_CHARACTER_LIMIT = 300;
    private readonly unsubscribe$ = new Subject();

    public package: Package;
    public packageFile: PackageFile;

    public schemas: any[] = [];
    public selectedSchema: Schema;

    public shouldShowMoreLicenseButton: boolean;
    public isShowingMoreLicenseText: boolean;

    public shouldShowMoreReadMeButton: boolean;
    public isShowingMoreReadMeText: boolean;

    public collections: Collection[] = [];
    public relatedPackages: Package[] = [];

    constructor(
        private packageService: PackageService,
        private packageCollectionsGQL: PackageCollectionsGQL,
        private router: Router,
        private route: ActivatedRoute
    ) {
        this.packageService.package.pipe(takeUntil(this.unsubscribe$)).subscribe((p: PackageResponse) => {
            if (p == null || p.package == null) {
                return;
            }

            this.package = p.package;

            const packageIdentifier = {
                catalogSlug: this.package.identifier.catalogSlug,
                packageSlug: this.package.identifier.packageSlug
            };

            this.packageCollectionsGQL.fetch({ packageIdentifier, limit: 10, offset: 0 }).subscribe((response) => {
                this.collections = response.data.packageCollections?.collections as Collection[];

                const packageByIdentifier = new Map<string, Package>();
                const thisPackageIdentifier = this.packageIdentifierToString(this.package.identifier);
                this.collections.forEach((c) => {
                    c.packages.forEach((p) => {
                        const identifier = this.packageIdentifierToString(p.identifier);
                        if (thisPackageIdentifier != identifier && !packageByIdentifier.has(identifier)) {
                            packageByIdentifier.set(identifier, p);
                        }
                    });
                });

                this.relatedPackages = [...packageByIdentifier.values()];
            });

            validatePackageFileInBrowser(p.package.latestVersion.packageFile);
            this.packageFile = parsePackageFileJSON(p.package.latestVersion.packageFile);
            this.schemas = this.packageFile.schemas;

            this.shouldShowMoreReadMeButton = this.packageFile.readmeMarkdown?.length > this.SHOW_MORE_CHARACTER_LIMIT;
            this.shouldShowMoreLicenseButton =
                this.packageFile.licenseMarkdown?.length > this.SHOW_MORE_CHARACTER_LIMIT;

            if (this.schemas.length) {
                this.selectedSchema = this.schemas[0];
            }
        });
    }

    public canManage() {
        const isPublic = this.package.myPermissions.filter((permission) => permission === "MANAGE").length > 0;
        return isPublic;
    }

    public editReadme(): void {
        this.router.navigate(["readme"], { relativeTo: this.route });
    }

    public editLicense(): void {
        this.router.navigate(["license"], { relativeTo: this.route });
    }

    public goToCollection(collectionSlug: string): void {
        this.router.navigate(["collection/" + collectionSlug]);
    }

    public goToPackage(packageIdentifier: PackageIdentifierInput): void {
        this.router.navigate([packageIdentifier.catalogSlug, packageIdentifier.packageSlug]);
    }

    public toggleShowMoreReadMeText() {
        this.isShowingMoreReadMeText = !this.isShowingMoreReadMeText;
    }

    public toggleShowMoreLicenseText() {
        this.isShowingMoreLicenseText = !this.isShowingMoreLicenseText;
    }

    public selectSchema(schema: Schema): void {
        this.selectedSchema = schema;
    }

    public ngOnDestroy(): void {
        this.unsubscribe$.next();
        this.unsubscribe$.complete();
    }

    private packageIdentifierToString(packageIdentifier: PackageIdentifierInput): string {
        return packageIdentifier.catalogSlug + "." + packageIdentifier.packageSlug;
    }
}<|MERGE_RESOLUTION|>--- conflicted
+++ resolved
@@ -3,17 +3,14 @@
 import { PackageFile, parsePackageFileJSON, Schema, validatePackageFileInBrowser } from "datapm-lib";
 import { Subject } from "rxjs";
 import { takeUntil } from "rxjs/operators";
-<<<<<<< HEAD
-import { CollectionBasicData, Package, PackageCollectionsGQL, User } from "src/generated/graphql";
-=======
 import {
+    User,
     Collection,
     CollectionBasicData,
     Package,
     PackageCollectionsGQL,
     PackageIdentifierInput
 } from "src/generated/graphql";
->>>>>>> f55804f6
 import { PackageService, PackageResponse } from "../../services/package.service";
 @Component({
     selector: "package-description",
