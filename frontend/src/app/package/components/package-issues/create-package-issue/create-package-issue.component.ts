--- conflicted
+++ resolved
@@ -37,9 +37,7 @@
 
     public ngOnInit(): void {
         this.loadPackage();
-<<<<<<< HEAD
         this.fillInputsFromQueryParams();
-=======
         this.authenticationService.currentUser.pipe(takeUntil(this.unsubscribe$)).subscribe((user: User) => {
             this.currentUser = user;
         });
@@ -51,7 +49,6 @@
 
     public openLoginDialog(): void {
         this.dialog.openLoginDialog();
->>>>>>> f55804f6
     }
 
     public ngOnDestroy(): void {
