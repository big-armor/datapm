--- conflicted
+++ resolved
@@ -49,7 +49,6 @@
                                     <button mat-menu-item id="issueBtn" (click)="insertQuote(packageIssue.content)">
                                         <span class="text-dark-gray">Quote reply</span>
                                     </button>
-<<<<<<< HEAD
                                     <button
                                         mat-menu-item
                                         id="issueBtn"
@@ -64,13 +63,6 @@
                                     </button>
                                     <button mat-menu-item id="issueBtn" *ngIf="canEditIssue" (click)="deleteIssue()">
                                         <span class="package-dark-gray">Delete</span>
-=======
-                                    <button mat-menu-item id="issueBtn" (click)="openIssueEditor(issueEditor)">
-                                        <span class="text-dark-gray">Edit</span>
-                                    </button>
-                                    <button mat-menu-item id="issueBtn" (click)="deleteIssue()">
-                                        <span class="text-dark-gray">Delete</span>
->>>>>>> 3c9f4ac3
                                     </button>
                                 </mat-menu>
                             </div>
