@import "../../../../../styles/variables";
@import "../../../../../styles/colors";

#packageIssuseDetail {
    .menu-btn {
        padding: 0px;
        min-width: 28px;
        line-height: unset;
        color: var(--gray-1-color) !important;

        button {
            height: 30px;
        }
    }

    .package-dark-gray {
        margin-bottom: 0px !important;
    }

    .issue-wrapper.comment-bg {
        .issue-header {
            background-color: var(--blue-comment-color) !important;
        }

        &:after {
            border-color: transparent var(--blue-comment-color) transparent transparent;
        }

        ::ng-deep {
            .editor-toolbar {
                background: var(--blue-comment-color) !important;
                border: none;
<<<<<<< HEAD
                position: relative;
                top: 0px;
            }

            .editor-statusbar {
                display: none;
            }

            .CodeMirror {
                border: none;
                border-bottom: 1px solid var(--gray-9-color);
=======
>>>>>>> 885ed8ac
            }
        }
    }

    .issue-wrapper.issues-bg {
        ::ng-deep {
            .editor-toolbar {
                background-color: var(--gray-10-color);
                border: none;
<<<<<<< HEAD
                position: relative;
                top: 0px;
            }

            .editor-statusbar {
                display: none;
            }

            .CodeMirror {
                border: none;
                border-bottom: 1px solid var(--gray-9-color);
=======
>>>>>>> 885ed8ac
            }
        }
    }

    .issue-wrapper {
        border: 1px solid var(--gray-9-color);
        border-radius: 3px;
        background: var(--white-color);
        position: relative;

        &:after {
            display: block;
            position: absolute;
            content: "";
            right: 100%;
            width: 0;
            height: 0;
            border-style: solid;
            top: 7px;
            border-color: transparent var(--gray-10-color) transparent transparent;
            border-width: 10px;
        }

        &:before {
            display: block;
            position: absolute;
            content: "";
            right: 100%;
            width: 0;
            height: 0;
            border-style: solid;
            top: 6px;
            border-color: transparent var(--gray-9-color) transparent transparent;
            border-width: 11px;
        }

        ::ng-deep {
            .editor-statusbar {
                display: none;
            }

            .CodeMirror {
                border: none;
                border-bottom: 1px solid #ddd;
            }
        }

        .issue-header {
            padding: 6px 10px;
            border-bottom: 1px solid #cccccc73;
            background-color: var(--gray-10-color) !important;

            p {
                margin-bottom: 0px !important;
            }
        }

        .issue-box {
            padding: 18px 20px;
        }
    }

    .no-padding {
        padding: 0px !important;
    }

    .button-padding {
        padding: 7px 10px 7px 0px;
        background-color: var(--gray-10-color);
    }

    .space-line {
        height: 20px;
        margin-left: 66px;
        border-left: 1px solid #dadada;
    }

    .font-500 {
        font-weight: 500;
    }

    .font-12 {
        font-size: $small-font;
    }

    .app-raised-button {
        font-size: 13px;
        border-radius: 4px;
        border: 1px solid var(--gray-9-color);
        line-height: 15px;
    }

    .comment-section {
        padding: 20px 0px 0px 6px;
        margin-left: 48px;
    }

    .app-outlined-button {
        line-height: 14px;
        padding: 8px 15px;
    }

    ::ng-deep {
        markdown {
            h1,
            h2,
            h3,
            h4,
            h5,
            h6,
            p {
                margin-bottom: 0px !important;
                white-space: normal;
            }
        }

        .editor-statusbar {
            color: var(--gray-1-color) !important;
            background-color: var(--gray-10-color);
            border-bottom: 1px solid var(--gray-9-color);
            border-left: 1px solid var(--gray-9-color);
            border-right: 1px solid var(--gray-9-color);
        }

        .CodeMirror {
            font-family: $family-roboto;
            letter-spacing: 0.4px;
            color: var(--gray-1-color);
            background-color: var(--white-color);
            border-bottom-left-radius: 0px;
            border-bottom-right-radius: 0px;
            border: 1px solid var(--gray-9-color);
        }

        .editor-toolbar {
            opacity: 1;
            background-color: var(--gray-10-color);
            border-top: 1px solid var(--gray-9-color);
            border-left: 1px solid var(--gray-9-color);
            border-right: 1px solid var(--gray-9-color);

            a {
                color: var(--gray-1-color) !important;

                &:hover {
                    background-color: var(--custom-white-color);
                }
            }

            &::after {
                margin-top: 3px;
            }

            &::before {
                margin-bottom: 3px;
            }
        }
    }

    .open-status {
        background: var(--info-color);
        padding: 6px 10px;
        border-radius: 14px;
        margin-right: 6px;
        color: var(--white-1-color);

        &:hover {
            text-decoration: none;
        }

        em {
            margin-right: 3px;
        }
    }

    .closed-status {
        background: #828288;
        padding: 6px 10px;
        border-radius: 14px;
        margin-right: 6px;
        color: #fff;

        &:hover {
            text-decoration: none;
        }

        em {
            margin-right: 3px;
        }
    }
}

#issueBtn {
    height: 38px !important;
}<|MERGE_RESOLUTION|>--- conflicted
+++ resolved
@@ -30,20 +30,6 @@
             .editor-toolbar {
                 background: var(--blue-comment-color) !important;
                 border: none;
-<<<<<<< HEAD
-                position: relative;
-                top: 0px;
-            }
-
-            .editor-statusbar {
-                display: none;
-            }
-
-            .CodeMirror {
-                border: none;
-                border-bottom: 1px solid var(--gray-9-color);
-=======
->>>>>>> 885ed8ac
             }
         }
     }
@@ -53,20 +39,6 @@
             .editor-toolbar {
                 background-color: var(--gray-10-color);
                 border: none;
-<<<<<<< HEAD
-                position: relative;
-                top: 0px;
-            }
-
-            .editor-statusbar {
-                display: none;
-            }
-
-            .CodeMirror {
-                border: none;
-                border-bottom: 1px solid var(--gray-9-color);
-=======
->>>>>>> 885ed8ac
             }
         }
     }
