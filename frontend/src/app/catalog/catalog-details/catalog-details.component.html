--- conflicted
+++ resolved
@@ -48,14 +48,9 @@
         </div>
         <app-catalog-permissions [catalog]="catalog" *ngIf="currentTab === 1"></app-catalog-permissions>
     </ng-container>
-<<<<<<< HEAD
-    <div class="dpm-no-data" *ngIf="state === 'CATALOG_NOT_FOUND'">
-        The catalog '{{ catalogSlug }}' does not exist. <br /><br /><a [routerLink]="'/'">Back to home page</a>
-=======
 
     <div class="dpm-no-data" *ngIf="state === 'CATALOG_NOT_FOUND'">
         <p class="package-dark-gray">The catalog does not exist.</p>
->>>>>>> 4cd4922d
     </div>
     <div class="dpm-no-data" *ngIf="state === 'NOT_AUTHENTICATED'">
         <p class="package-dark-gray">You must login to view this catalog.</p>
