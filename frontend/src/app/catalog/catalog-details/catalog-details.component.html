--- conflicted
+++ resolved
@@ -10,7 +10,7 @@
                     <div class="catalog-header">
                         <div class="package-details-title mb-0">{{ catalog?.displayName }}</div>
                         <div class="package-light-gray mb-1">@{{ catalogSlug }}</div>
-                        <p class="package-dark-gray" style="margin-bottom: 0px !important; line-height: 11px">
+                        <p class="package-dark-gray" style="margin-bottom: 0px !important; line-height: 11px;">
                             {{ catalog?.description }}
                         </p>
                     </div>
@@ -35,34 +35,6 @@
         </div>
         <hr class="header-border" />
 
-<<<<<<< HEAD
-        <mat-tab-group [(selectedIndex)]="currentTab" disableRipple class="catalog-tabs mt-4">
-            <mat-tab label="Packages"></mat-tab>
-            <mat-tab label="Manage" *ngIf="canManage"></mat-tab>
-        </mat-tab-group>
-
-        <div *ngIf="currentTab === 0">
-            <app-package-item
-                [item]="package"
-                [hasImage]="true"
-                actionButtonText="Delete Package"
-                [shouldShowActionButton]="canEdit"
-                (action)="deletePackage(package)"
-                *ngFor="let package of catalog?.packages"
-            >
-            </app-package-item>
-            <div class="dpm-no-data" *ngIf="!catalog?.packages?.length">
-                <p class="package-dark-gray">
-                    This catalog contains no packages, or you do not have permission to view the packages it does
-                    contain.
-                </p>
-                <a
-                    class="color-info"
-                    href="/docs/publish-data/"
-                    target="_blank"
-                    *ngIf="catalog.myPermissions.includes('EDIT')"
-                    >Learn how to publish</a
-=======
         <div class="container">
             <div *ngIf="currentTab === 0">
                 <app-package-item
@@ -72,7 +44,6 @@
                     [shouldShowActionButton]="canEdit"
                     (action)="deletePackage(package)"
                     *ngFor="let package of catalog?.packages"
->>>>>>> aaf36d73
                 >
                 </app-package-item>
                 <div class="dpm-no-data" *ngIf="!catalog?.packages?.length">
