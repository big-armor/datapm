<<<<<<< HEAD
<div class="container-fluid p-0" id="userDetails">
=======
<div class="container-fluid px-0" id="userDetails">
>>>>>>> ab93761b
    <div class="row">
        <div class="container">
            <app-user-details-header [user]="user"></app-user-details-header>
        </div>
    </div>
    <div class="row">
        <hr style="width: 100%" class="header-border" />
        <div class="container">
            <ul class="p-0" id="homeRoutes">
                <li *ngFor="let tab of tabs; let i = index" class="list-names" (click)="selectTab(tab.value)">
                    <a [class.active]="tab.value == selectedTab">
                        {{ tab.name }}
                    </a>
                </li>
            </ul>
        </div>
    </div>

    <div class="row">
        <div class="container">
            <div class="p-0" *ngIf="isCurrentUser" [ngSwitch]="selectedTab">
                <app-user-collections
                    [isCurrentUser]="isCurrentUser"
                    [username]="username"
                    *ngSwitchCase="'collections'"
                ></app-user-collections>
                <app-user-catalogs
                    [isCurrentUser]="isCurrentUser"
                    [username]="username"
                    *ngSwitchCase="'catalogs'"
                ></app-user-catalogs>
                <app-user-packages
                    [isCurrentUser]="isCurrentUser"
                    [username]="username"
                    *ngSwitchCase="'packages'"
                ></app-user-packages>
                <app-user-details *ngSwitchDefault></app-user-details>
            </div>

            <div class="p-0" *ngIf="!isCurrentUser" [ngSwitch]="selectedTab">
                <app-user-collections
                    [isCurrentUser]="isCurrentUser"
                    [username]="username"
                    *ngSwitchCase="'collections'"
                ></app-user-collections>
                <app-user-catalogs
                    [isCurrentUser]="isCurrentUser"
                    [username]="username"
                    *ngSwitchCase="'catalogs'"
                ></app-user-catalogs>
                <app-user-packages
                    [isCurrentUser]="isCurrentUser"
                    [username]="username"
                    *ngSwitchDefault
                ></app-user-packages>
            </div>
        </div>
    </div>
</div><|MERGE_RESOLUTION|>--- conflicted
+++ resolved
@@ -1,8 +1,4 @@
-<<<<<<< HEAD
-<div class="container-fluid p-0" id="userDetails">
-=======
 <div class="container-fluid px-0" id="userDetails">
->>>>>>> ab93761b
     <div class="row">
         <div class="container">
             <app-user-details-header [user]="user"></app-user-details-header>
