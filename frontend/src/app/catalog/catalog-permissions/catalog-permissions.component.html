--- conflicted
+++ resolved
@@ -23,36 +23,11 @@
     <div class="package-details-title">Manage This Catalog</div>
     <a class="app-outlined-button mr-3" (click)="editCatalog()">Edit Catalog Details</a>
     <a class="app-outlined-button mr-3" (click)="deleteCatalog()">Delete This Catalog</a>
-<<<<<<< HEAD
-</div>
-
-<div class="container mt-5">
-    <h1>Public Access</h1>
-    <p>
-        Enabling public access allows all users, including anonymous users, to view these catalog details. Users must
-        have access to each individual package to view them. Packages in this catalog can not be set public until this
-        catalog is public.
-    </p>
-</div>
-
-<div class="d-flex align-items-center justify-content-between mb-3">
-    <div class="d-flex align-items-center public-toggle">
-        <div class="ml-auto px-4 py-2 slide-right">
-            <mat-slide-toggle
-                class="app-slide-toggle"
-                [checked]="isCatalogPublic"
-                (change)="updatePublic($event)"
-            ></mat-slide-toggle>
-            <span *ngIf="isCatalogPublic" class="public-text">public</span>
-            <span *ngIf="!isCatalogPublic" class="not-public-text">not public</span>
-        </div>
-=======
 
     <div class="mt-4 py-4" *ngIf="users?.length">
         <div class="package-details-title">Users With Access</div>
         <p class="package-dark-gray">The following users have individual permission this catalog.</p>
         <button class="app-outlined-button" (click)="addUser()" *ngIf="users.length > 0">Add User</button>
->>>>>>> 4cd4922d
     </div>
 
     <!-- Package without thumbnail -->
