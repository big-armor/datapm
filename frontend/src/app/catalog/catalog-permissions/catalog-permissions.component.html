<div class="container mt-4 pt-2">
    <div class="mb-4 pb-4">
        <div class="package-details-title">Public Access</div>
        <p class="package-dark-gray">
            Enabling public access allows all users, including anonymous users, to view these catalog details. Users
            must have access to each individual package to view them. Packages in this catalog can not be set public
            until this catalog is public.
        </p>
        <div class="d-flex align-items-center justify-content-between">
            <div class="d-flex align-items-center public-toggle">
                <div class="package-dark-gray">Make this catalog public</div>
                <div class="ml-auto px-2 pb-1 slide-right">
                    <mat-slide-toggle
                        class="app-slide-toggle"
                        [checked]="isCatalogPublic"
                        (change)="updatePublic($event)"
                    ></mat-slide-toggle>
                </div>
            </div>
        </div>
    </div>

    <div class="package-details-title">Manage This Catalog</div>
    <a class="app-outlined-button mr-3" (click)="editCatalog()">Edit Catalog Details</a>
    <a class="app-outlined-button mr-3" (click)="deleteCatalog()">Delete This Catalog</a>

    <div class="mt-4 py-4" *ngIf="users?.length">
        <div class="package-details-title">Users With Access</div>
        <p class="package-dark-gray">The following users have individual permission this catalog.</p>
        <button class="app-outlined-button" (click)="addUser()" *ngIf="users.length > 0">Add User</button>
    </div>

    <!-- Package without thumbnail -->
    <table mat-table [dataSource]="users" *ngIf="users.length > 0" class="gray-table">
        <ng-container matColumnDef="name">
            <th mat-header-cell *matHeaderCellDef scope="col">Name</th>
            <td class="table-content" mat-cell *matCellDef="let user">
                <div style="display: flex; justify-content: start; align-content: center">
                    <a class="ml-2" [routerLink]="'/' + user.username"
                        ><app-avatar [user]="user" [size]="24"></app-avatar
                    ></a>

<<<<<<< HEAD
                    <a class="ml-2" [routerLink]="'/' + user.username">{{ user.name }}</a>
                </div>
            </td>
        </ng-container>
=======
                <a class="ml-2" [routerLink]="'/' + user.username">{{ user.name }}</a>
                <span *ngIf="user.pendingInvitationAcceptance"> &nbsp;(pending invite acceptance)</span>
            </div>
        </td>
    </ng-container>
>>>>>>> 6d47bc35

        <ng-container matColumnDef="permission">
            <th mat-header-cell *matHeaderCellDef scope="col">Permission</th>
            <td class="table-content" mat-cell *matCellDef="let user">
                <mat-form-field appearance="fill" class="permission-div">
                    <mat-select
                        [value]="user.permission"
                        (selectionChange)="updatePermission(user.username, $event.target.value)"
                    >
                        <mat-option value="VIEW">View </mat-option>
                        <mat-option value="EDIT">Edit </mat-option>
                        <mat-option value="MANAGE">Manage </mat-option>
                    </mat-select>
                </mat-form-field>
            </td>
        </ng-container>

        <!-- Actions column -->
        <ng-container matColumnDef="actions">
            <th mat-header-cell *matHeaderCellDef scope="col">Actions</th>
            <td mat-cell *matCellDef="let user">
                <a class="app-outlined-button mr-3" (click)="removeUser(user.username)">Remove</a>
            </td>
        </ng-container>

        <tr mat-header-row *matHeaderRowDef="columnsToDisplay"></tr>
        <tr mat-row *matRowDef="let row; columns: columnsToDisplay"></tr>
    </table>

    <div class="dpm-no-data" *ngIf="!users.length">
        <p>There are no users who have permissions to this catalog.</p>
        <a class="app-outlined-button mt-3" (click)="addUser()">Add a user</a>
    </div>
</div><|MERGE_RESOLUTION|>--- conflicted
+++ resolved
@@ -40,18 +40,11 @@
                         ><app-avatar [user]="user" [size]="24"></app-avatar
                     ></a>
 
-<<<<<<< HEAD
-                    <a class="ml-2" [routerLink]="'/' + user.username">{{ user.name }}</a>
-                </div>
-            </td>
-        </ng-container>
-=======
                 <a class="ml-2" [routerLink]="'/' + user.username">{{ user.name }}</a>
                 <span *ngIf="user.pendingInvitationAcceptance"> &nbsp;(pending invite acceptance)</span>
             </div>
         </td>
     </ng-container>
->>>>>>> 6d47bc35
 
         <ng-container matColumnDef="permission">
             <th mat-header-cell *matHeaderCellDef scope="col">Permission</th>
