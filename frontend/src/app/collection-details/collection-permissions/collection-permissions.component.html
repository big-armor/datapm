<div class="container mt-4 pt-2">
    <div class="mb-4 pb-3">
        <div class="package-details-title">Public Access</div>
        <p class="package-dark-gray">
            Enabling public access allows all users, including anonymous users, to view the name, description, and
            packages in this collection. Users must have access to each individual package to view them.
        </p>

<<<<<<< HEAD
<div class="container mt-5">
    <div class="d-flex align-items-center justify-content-between mb-3">
        <div class="d-flex align-items-center public-toggle">
            <div class="ml-auto py-2 slide-right">
                <mat-slide-toggle
                    class="app-slide-toggle"
                    [checked]="collection?.isPublic"
                    (change)="updatePublic($event)"
                ></mat-slide-toggle>
            </div>
            <div class="px-2 py-2 label">
                <span *ngIf="collection?.isPublic" class="public-text">public</span>
                <span *ngIf="!collection?.isPublic" class="not-public-text">not public</span>
=======
        <div class="d-flex align-items-center justify-content-between">
            <div class="d-flex align-items-center public-toggle">
                <div class="package-dark-gray">Make this collection public</div>
                <div class="ml-auto px-2 pb-1 slide-right">
                    <mat-slide-toggle
                        class="app-slide-toggle"
                        [checked]="collection?.isPublic"
                        (change)="updatePublic($event)"
                    ></mat-slide-toggle>
                </div>
>>>>>>> 4cd4922d
            </div>
        </div>
    </div>

    <div class="package-details-title">Manage Collection</div>
    <button class="app-outlined-button mr-2" (click)="editCollection()">Edit Collection Details</button>
    <button class="app-outlined-button" (click)="deleteCollection()">Delete This Collection</button>

    <div class="mt-4 py-3" *ngIf="users?.length">
        <div class="package-details-title">Users With Access</div>
        <p class="package-dark-gray">The following users have individual permission this collection.</p>
        <button class="app-outlined-button" (click)="addUser()" *ngIf="users.length > 0">Add User</button>
    </div>

    <!-- Package without thupmbnail -->
    <table mat-table [dataSource]="users" *ngIf="users.length > 0" class="gray-table">
        <!-- Label column -->
        <ng-container matColumnDef="name">
            <th mat-header-cell *matHeaderCellDef scope="col">User</th>
            <td class="table-content" mat-cell *matCellDef="let user">
                <div style="display: flex; justify-content: start; align-content: center">
                    <a class="ml-2" [routerLink]="'/' + user.username"
                        ><app-avatar [user]="user" [size]="24"></app-avatar
                    ></a>

                    <a class="ml-2" [routerLink]="'/' + user.username">{{ user.name }}</a>
                    <span *ngIf="user.pendingInvitationAcceptance"> &nbsp;(pending invite acceptance)</span>
                </div>
            </td>
        </ng-container>

        <ng-container matColumnDef="permission">
            <th mat-header-cell *matHeaderCellDef scope="col">Permission</th>
            <td class="table-content" mat-cell *matCellDef="let user">
                <mat-form-field appearance="fill" class="permission-div">
                    <mat-select
                        [value]="user.permission"
                        (selectionChange)="updatePermission(user.username, $event.target.value)"
                    >
                        <mat-option value="VIEW">View </mat-option>
                        <mat-option value="EDIT">Edit </mat-option>
                        <mat-option value="MANAGE">Manage </mat-option>
                    </mat-select>
                </mat-form-field>
            </td>
        </ng-container>

        <!-- Actions column -->
        <ng-container matColumnDef="actions">
            <th mat-header-cell *matHeaderCellDef scope="col">Actions</th>
            <td mat-cell *matCellDef="let user">
                <a class="app-outlined-button mr-3" (click)="removeUser(user.username)">Remove</a>
            </td>
        </ng-container>

        <tr mat-header-row *matHeaderRowDef="columnsToDisplay"></tr>
        <tr mat-row *matRowDef="let row; columns: columnsToDisplay"></tr>
    </table>

    <div class="dpm-no-data" *ngIf="!users.length">
        <p>There are no users who have permissions to this collection.</p>
        <a class="app-outlined-button mt-3" (click)="addUser()">Add a user</a>
    </div>
</div><|MERGE_RESOLUTION|>--- conflicted
+++ resolved
@@ -6,21 +6,6 @@
             packages in this collection. Users must have access to each individual package to view them.
         </p>
 
-<<<<<<< HEAD
-<div class="container mt-5">
-    <div class="d-flex align-items-center justify-content-between mb-3">
-        <div class="d-flex align-items-center public-toggle">
-            <div class="ml-auto py-2 slide-right">
-                <mat-slide-toggle
-                    class="app-slide-toggle"
-                    [checked]="collection?.isPublic"
-                    (change)="updatePublic($event)"
-                ></mat-slide-toggle>
-            </div>
-            <div class="px-2 py-2 label">
-                <span *ngIf="collection?.isPublic" class="public-text">public</span>
-                <span *ngIf="!collection?.isPublic" class="not-public-text">not public</span>
-=======
         <div class="d-flex align-items-center justify-content-between">
             <div class="d-flex align-items-center public-toggle">
                 <div class="package-dark-gray">Make this collection public</div>
@@ -31,7 +16,6 @@
                         (change)="updatePublic($event)"
                     ></mat-slide-toggle>
                 </div>
->>>>>>> 4cd4922d
             </div>
         </div>
     </div>
