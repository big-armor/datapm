import { Component, OnDestroy, OnInit } from "@angular/core";
import { MatDialog } from "@angular/material/dialog";
import { MatSlideToggleChange } from "@angular/material/slide-toggle";
import { ActivatedRoute, ParamMap } from "@angular/router";
import { Subject } from "rxjs";
import { takeUntil } from "rxjs/operators";
import { PageState } from "src/app/models/page-state";
import { EditCollectionComponent } from "src/app/shared/edit-collection/edit-collection.component";
import {
    Collection,
    CollectionGQL,
    Package,
    Permission,
    RemovePackageFromCollectionGQL,
    UpdateCollectionGQL
} from "src/generated/graphql";
import { AddPackageComponent } from "../add-package/add-package.component";

type CollectionDetailsPageState = PageState | "NOT_AUTHORIZED" | "NOT_FOUND";

@Component({
    selector: "app-collection-details",
    templateUrl: "./collection-details.component.html",
    styleUrls: ["./collection-details.component.scss"]
})
export class CollectionDetailsComponent implements OnInit, OnDestroy {
    public collectionSlug: string = "";
    public collection: Collection;
    public state: CollectionDetailsPageState = "INIT";
    public currentTab = 0;
    private unsubscribe$: Subject<any> = new Subject();

    constructor(
        private route: ActivatedRoute,
        private collectionGQL: CollectionGQL,
        private removePackageFromCollectionGQL: RemovePackageFromCollectionGQL,
        private dialog: MatDialog
    ) {
        this.route.paramMap.pipe(takeUntil(this.unsubscribe$)).subscribe((paramMap: ParamMap) => {
            this.collectionSlug = paramMap.get("collectionSlug") || "";
            this.getCollectionDetails();
        });
    }

    ngOnInit(): void {}

    ngOnDestroy() {
        this.unsubscribe$.next();
        this.unsubscribe$.complete();
    }

    private getCollectionDetails() {
        if (!this.collectionSlug) {
            return;
        }

        this.state = "LOADING";
        this.collectionGQL
            .fetch({
                identifier: {
                    collectionSlug: this.collectionSlug
                }
            })
            .subscribe(
                ({ errors, data }) => {
                    if (errors) {
                        if (errors.find((e) => e.message.includes("NOT_AUTHORIZED"))) this.state = "NOT_AUTHORIZED";
                        if (errors.find((e) => e.message.includes("COLLECTION_NOT_FOUND"))) this.state = "NOT_FOUND";
                        else this.state = "ERROR";
                        return;
                    }
                    this.collection = data.collection as Collection;
                    console.log(this.collection);
                    this.state = "SUCCESS";
                },
                () => {
                    this.state = "ERROR";
                }
            );
    }

    public addPackage() {
        const dialogRef = this.dialog.open(AddPackageComponent, {
<<<<<<< HEAD
            data: this.collectionSlug
=======
            data: {
                collectionIdentifier: {
                    collectionSlug: this.collectionSlug
                }
            },
            width: "600px"
>>>>>>> e17aca55
        });

        dialogRef.afterClosed().subscribe((result) => {
            if (result) {
                this.getCollectionDetails();
            }
        });
    }

    public removePackage(p: Package) {
        this.removePackageFromCollectionGQL
            .mutate({
                collectionIdentifier: {
                    collectionSlug: this.collectionSlug
                },
                packageIdentifier: {
                    catalogSlug: p.identifier.catalogSlug,
                    packageSlug: p.identifier.packageSlug
                }
            })
            .subscribe(() => {
                this.getCollectionDetails();
            });
    }

    editCollection(): void {
        this.dialog
            .open(EditCollectionComponent, {
                data: this.collection
            })
            .afterClosed()
            .subscribe((newCollection: Collection) => {
                this.collection = newCollection;
            });
    }

    public get canManage() {
        return this.collection && this.collection.myPermissions?.includes(Permission.MANAGE);
    }

    public get canEdit() {
        return this.collection && this.collection.myPermissions?.includes(Permission.EDIT);
    }
}<|MERGE_RESOLUTION|>--- conflicted
+++ resolved
@@ -81,16 +81,12 @@
 
     public addPackage() {
         const dialogRef = this.dialog.open(AddPackageComponent, {
-<<<<<<< HEAD
-            data: this.collectionSlug
-=======
             data: {
                 collectionIdentifier: {
                     collectionSlug: this.collectionSlug
                 }
             },
             width: "600px"
->>>>>>> e17aca55
         });
 
         dialogRef.afterClosed().subscribe((result) => {
