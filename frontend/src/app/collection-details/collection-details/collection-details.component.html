<div class="box-shadow"></div>
<div class="collection-details container pt-4">
    <div *ngIf="state === 'SUCCESS'">
        <app-cover [collectionSlug]="collectionSlug"></app-cover>

        <div class="collection-header pl-3">
            <div *ngIf="collection.myPermissions.includes('MANAGE')" class="collections-public">
                <span *ngIf="collection?.isPublic" class="public-text">public</span>
                <span *ngIf="!collection?.isPublic" class="not-public-text">not public</span>
            </div>
            <div class="package-details-title mb-1">Collection: {{ collection?.name }}</div>
            <div class="package-light-gray">{{ collectionSlug }}</div>
            <div class="package-dark-gray">
                {{ collection?.description }}
            </div>
<<<<<<< HEAD
            <app-collection-permissions
                [collection]="collection"
                (collectionEdited)="collectionEdited($event)"
                *ngIf="currentTab === 1"
            ></app-collection-permissions>
=======
>>>>>>> 4cd4922d
        </div>

        <mat-tab-group [(selectedIndex)]="currentTab" class="collection-tabs mt-3">
            <mat-tab label="Packages"></mat-tab>
            <mat-tab label="Manage" *ngIf="canManage"></mat-tab>
        </mat-tab-group>

        <div *ngIf="currentTab === 0">
            <div class="mt-4" *ngIf="collection.packages?.length > 0">
                <p class="package-dark-gray">The following packages are included in this collection.</p>
                <div class="mt-2 mb-4">
                    <button class="app-outlined-button" (click)="addPackage()" *ngIf="canEdit">Add Package</button>
                </div>
            </div>
            <app-package-item
                [item]="package"
                [hasImage]="true"
                actionButtonText="Remove From Collection"
                [shouldShowActionButton]="canEdit"
                (action)="removePackage(package)"
                *ngFor="let package of collection.packages"
            >
            </app-package-item>
            <div class="dpm-no-data" *ngIf="!collection.packages?.length">
                <p class="package-dark-gray">
                    This collection either contains no packages, or you do not have permission to view the packages it
                    contains.
                </p>
                <a class="app-outlined-button mt-2" (click)="addPackage()" *ngIf="canEdit">Add a package</a>
            </div>
        </div>
        <app-collection-permissions [collection]="collection" *ngIf="currentTab === 1"></app-collection-permissions>
    </div>

    <div *ngIf="state === 'NOT_AUTHORIZED'">
        <div class="dpm-no-data">
            <p class="package-dark-gray">You do not have permission to view this collection.</p>
        </div>
    </div>

    <div *ngIf="state === 'NOT_FOUND'">
        <div class="dpm-no-data">
            <p class="package-dark-gray">The requested collection was not found.</p>
        </div>
    </div>
    <div class="dpm-page-loading" *ngIf="state === 'LOADING'">
        <mat-spinner></mat-spinner>
    </div>
</div><|MERGE_RESOLUTION|>--- conflicted
+++ resolved
@@ -13,14 +13,6 @@
             <div class="package-dark-gray">
                 {{ collection?.description }}
             </div>
-<<<<<<< HEAD
-            <app-collection-permissions
-                [collection]="collection"
-                (collectionEdited)="collectionEdited($event)"
-                *ngIf="currentTab === 1"
-            ></app-collection-permissions>
-=======
->>>>>>> 4cd4922d
         </div>
 
         <mat-tab-group [(selectedIndex)]="currentTab" class="collection-tabs mt-3">
