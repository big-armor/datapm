--- conflicted
+++ resolved
@@ -17,10 +17,7 @@
 }
 
 .app-raised-button {
-<<<<<<< HEAD
     background-color: $white;
-=======
-    background-color: #fff;
 }
 
 .mat-option {
@@ -31,5 +28,4 @@
         line-height: 20px;
         margin-right: 10px;
     }
->>>>>>> e17aca55
 }