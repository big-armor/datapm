import { Component, OnDestroy, OnInit } from "@angular/core";
import { FormControl, FormGroup, Validators } from "@angular/forms";
import { Router, ActivatedRoute } from "@angular/router";
import { MatDialogRef } from "@angular/material/dialog";
import { AuthenticationService } from "src/app/services/authentication.service";
import { AUTHENTICATION_ERROR, User } from "src/generated/graphql";
import { Subscription } from "rxjs";
import { DialogService } from "src/app/services/dialog.service";

enum State {
    LOGGED_OUT,
    AWAITING_RESPONSE,
    INCORRECT_LOGIN,
    LOGGED_IN,
    LOGIN_ERROR,
    LOGIN_ERROR_VALIDATE_EMAIL
}

@Component({
    selector: "app-login-dialog",
    templateUrl: "./login-dialog.component.html",
    styleUrls: ["./login-dialog.component.scss"]
})
export class LoginDialogComponent implements OnInit, OnDestroy {
    State = State;

    public state = State.LOGGED_OUT;
    private subscription: Subscription;

    loginForm = new FormGroup({
        username: new FormControl("", Validators.required),
        password: new FormControl("", Validators.required)
    });
    returnUrl: string;
    fragment: string;

    constructor(
        private authenticationService: AuthenticationService,
        private route: ActivatedRoute,
        private router: Router,
        private dialog: DialogService,
        private dialogRef: MatDialogRef<LoginDialogComponent>
    ) {}

    ngOnInit(): void {
        if (this.authenticationService.currentUser.value != null) {
            this.state = State.LOGGED_IN;
        }

        this.subscription = this.authenticationService.currentUser.subscribe((user: User) => {
            if (!user) {
                this.state = State.LOGGED_OUT;
            } else {
                this.state = State.LOGGED_IN;
            }
        });
        this.returnUrl = this.route.snapshot.queryParams["returnUrl"] || "/me";
        this.fragment = this.route.snapshot.fragment || null;
    }

    ngOnDestroy(): void {
        this.subscription.unsubscribe();
    }

    formSubmit() {
        this.state = State.AWAITING_RESPONSE;

        this.authenticationService.login(this.loginForm.value.username, this.loginForm.value.password).subscribe(
            ({ errors }) => {
                if (errors) {
                    if (errors.find((e) => e.message === AUTHENTICATION_ERROR.WRONG_CREDENTIALS)) {
                        this.state = State.INCORRECT_LOGIN;
                    } else if (errors.find((e) => e.message === AUTHENTICATION_ERROR.EMAIL_ADDRESS_NOT_VERIFIED)) {
                        this.state = State.LOGIN_ERROR_VALIDATE_EMAIL;
                    } else {
                        this.state = State.LOGIN_ERROR;
                    }
                    return;
                }

                this.state = State.LOGGED_IN;
<<<<<<< HEAD
                const returnUrl = this.route.queryParams["returnUrl"] || "/" + this.loginForm.value.username;
=======
>>>>>>> b2595ff5
                this.dialog.closeAll();
                this.router.navigate([this.returnUrl], { fragment: this.fragment });
            },
            () => {
                this.state = State.LOGIN_ERROR;
            }
        );
    }

    openForgotPasswordDialog(ev: any) {
        ev.preventDefault();
        this.dialogRef.close();
        this.dialogRef.afterClosed().subscribe(() => {
            this.dialog.openForgotPasswordDialog();
        });
    }
}<|MERGE_RESOLUTION|>--- conflicted
+++ resolved
@@ -31,7 +31,6 @@
         username: new FormControl("", Validators.required),
         password: new FormControl("", Validators.required)
     });
-    returnUrl: string;
     fragment: string;
 
     constructor(
@@ -54,7 +53,6 @@
                 this.state = State.LOGGED_IN;
             }
         });
-        this.returnUrl = this.route.snapshot.queryParams["returnUrl"] || "/me";
         this.fragment = this.route.snapshot.fragment || null;
     }
 
@@ -79,12 +77,9 @@
                 }
 
                 this.state = State.LOGGED_IN;
-<<<<<<< HEAD
                 const returnUrl = this.route.queryParams["returnUrl"] || "/" + this.loginForm.value.username;
-=======
->>>>>>> b2595ff5
                 this.dialog.closeAll();
-                this.router.navigate([this.returnUrl], { fragment: this.fragment });
+                this.router.navigate([returnUrl], { fragment: this.fragment });
             },
             () => {
                 this.state = State.LOGIN_ERROR;
