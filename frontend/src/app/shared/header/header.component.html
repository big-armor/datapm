--- conflicted
+++ resolved
@@ -6,20 +6,9 @@
       </div>
       <div class="p-2 bd-highlight w-100">
         <div class="input-group mt-1 search-box">
-          <form
-            [formGroup]="searchFormGroup"
-            (ngSubmit)="search()"
-            class="search-form"
-          >
-            <input
-              type="text"
-              name="search"
-              formControlName="search"
-              minlength="1"
-              autocomplete="off"
-              class="form-control search-input"
-              placeholder="Search this blog"
-            />
+          <form [formGroup]="searchFormGroup" (ngSubmit)="search()" class="search-form">
+            <input type="text" name="search" formControlName="search" minlength="1" autocomplete="off"
+              class="form-control search-input" placeholder="Search this blog" />
             <button class="material-icons">search</button>
           </form>
         </div>
@@ -35,43 +24,20 @@
         publish
       </div>
       <div class="p-2 ml-4 bd-highlight">
-        <button
-          mat-fab
-          class="person-menu"
-          [matMenuTriggerFor]="beforeMenu"
-<<<<<<< HEAD
-          aria-label="Example icon button with a delete icon"
-=======
-          aria-label="Person"
->>>>>>> 88d91a94
-        >
+        <button mat-fab class="person-menu" [matMenuTriggerFor]="beforeMenu" aria-label="Person">
           <mat-icon>person</mat-icon>
         </button>
         <mat-menu #beforeMenu="matMenu" xPosition="before">
-<<<<<<< HEAD
-          <button mat-menu-item (click)="goToMyDetails()">My profile</button>
-          <button mat-menu-item (click)="openLoginDialog()">Log In</button>
-          <button mat-menu-item (click)="openSignUpDialog()">Sign Up</button>
-=======
           <button *ngIf="currentUser" mat-menu-item>My Profile</button>
-          <button
-            *ngIf="!currentUser"
-            mat-menu-item
-            (click)="openLoginDialog()"
-          >
+          <button *ngIf="!currentUser" mat-menu-item (click)="openLoginDialog()">
             Log In
           </button>
-          <button
-            *ngIf="!currentUser"
-            mat-menu-item
-            (click)="openSignUpDialog()"
-          >
+          <button *ngIf="!currentUser" mat-menu-item (click)="openSignUpDialog()">
             Sign Up
           </button>
           <button *ngIf="currentUser" mat-menu-item (click)="logout()">
             Log Out
           </button>
->>>>>>> 88d91a94
         </mat-menu>
       </div>
     </div>
@@ -85,66 +51,31 @@
   <div class="col-5 text-right">
     <div class="d-flex flex-row bd-highlight d-flex justify-content-end">
       <div class="bd-highlight mobile-collection mr-2">
-<<<<<<< HEAD
-        <button
-          mat-fab
-          class="collection-menu"
-          aria-label="Example icon button with a collection icon"
-        >
-=======
         <button mat-fab class="collection-menu" aria-label="Collections">
->>>>>>> 88d91a94
           <mat-icon>collections</mat-icon>
         </button>
       </div>
       <div class="bd-highlight mobile-person">
-        <button
-          mat-fab
-          class="person-menu"
-          [matMenuTriggerFor]="beforeMenu"
-<<<<<<< HEAD
-          aria-label="Example icon button with a delete icon"
-=======
-          aria-label="Person"
->>>>>>> 88d91a94
-        >
+        <button mat-fab class="person-menu" [matMenuTriggerFor]="beforeMenu" aria-label="Person">
           <mat-icon>person</mat-icon>
         </button>
         <mat-menu #beforeMenu="matMenu" xPosition="before">
-<<<<<<< HEAD
-          <button mat-menu-item>My profile</button>
-          <button mat-menu-item (click)="openLoginDialog()">Log In</button>
-          <button mat-menu-item (click)="openSignUpDialog()">Sign Up</button>
-=======
           <button *ngIf="currentUser" mat-menu-item>My Profile</button>
-          <button
-            *ngIf="!currentUser"
-            mat-menu-item
-            (click)="openLoginDialog()"
-          >
+          <button *ngIf="!currentUser" mat-menu-item (click)="openLoginDialog()">
             Log In
           </button>
-          <button
-            *ngIf="!currentUser"
-            mat-menu-item
-            (click)="openSignUpDialog()"
-          >
+          <button *ngIf="!currentUser" mat-menu-item (click)="openSignUpDialog()">
             Sign Up
           </button>
           <button *ngIf="currentUser" mat-menu-item (click)="logout()">
             Log Out
           </button>
->>>>>>> 88d91a94
         </mat-menu>
       </div>
     </div>
   </div>
   <div class="col-12 mobile-search-box mt-3">
-    <input
-      type="text"
-      class="form-control search-input"
-      placeholder="Search this blog"
-    />
+    <input type="text" class="form-control search-input" placeholder="Search this blog" />
     <button class="material-icons" (click)="goToSearch()">search</button>
   </div>
 </div>