<div class="row pt-3 desktop-menu">
  <div class="col-md-8 col-sm-12">
    <div class="d-flex flex-row bd-highlight">
      <div class="p-2 bd-highlight align-self-center">
        <h1 class="title mr-4 mb-0"><a (click)="goHome()">datapm</a></h1>
      </div>
      <div class="p-2 bd-highlight w-100">
        <div class="input-group mt-1 search-box">
          <form
            [formGroup]="searchFormGroup"
            (ngSubmit)="search()"
            class="search-form"
          >
            <input
              type="text"
              name="search"
              formControlName="search"
              minlength="1"
              autocomplete="off"
              class="form-control search-input"
              placeholder="Search this blog"
            />
            <button class="material-icons">search</button>
          </form>
        </div>
      </div>
    </div>
  </div>
  <div class="col-md-4 col-sm-12">
    <div class="d-flex flex-row bd-highlight justify-content-end">
      <div class="p-2 ml-4 bd-highlight main-menu-title d-flex align-items-end">
        collections
      </div>
      <div class="p-2 ml-4 bd-highlight main-menu-title d-flex align-items-end">
        publish
      </div>
      <div class="p-2 ml-4 bd-highlight">
        <button
          mat-fab
          class="person-menu"
          [matMenuTriggerFor]="beforeMenu"
<<<<<<< HEAD
          aria-label="Example icon button with a delete icon"
=======
          aria-label="Person"
>>>>>>> d0003014
        >
          <mat-icon>person</mat-icon>
        </button>
        <mat-menu #beforeMenu="matMenu" xPosition="before">
<<<<<<< HEAD
          <button mat-menu-item (click)="goToMyDetails()">My profile</button>
          <button mat-menu-item (click)="openLoginDialog()">Log In</button>
          <button mat-menu-item (click)="openSignUpDialog()">Sign Up</button>
=======
          <button *ngIf="currentUser" mat-menu-item>My Profile</button>
          <button
            *ngIf="!currentUser"
            mat-menu-item
            (click)="openLoginDialog()"
          >
            Log In
          </button>
          <button
            *ngIf="!currentUser"
            mat-menu-item
            (click)="openSignUpDialog()"
          >
            Sign Up
          </button>
          <button *ngIf="currentUser" mat-menu-item (click)="logout()">
            Log Out
          </button>
>>>>>>> d0003014
        </mat-menu>
      </div>
    </div>
  </div>
</div>

<div class="row pt-3 mobile-menu">
  <div class="col-7">
    <h1 class="title" routerLink="/">datapm</h1>
  </div>
  <div class="col-5 text-right">
    <div class="d-flex flex-row bd-highlight d-flex justify-content-end">
      <div class="bd-highlight mobile-collection mr-2">
<<<<<<< HEAD
        <button
          mat-fab
          class="collection-menu"
          aria-label="Example icon button with a collection icon"
        >
=======
        <button mat-fab class="collection-menu" aria-label="Collections">
>>>>>>> d0003014
          <mat-icon>collections</mat-icon>
        </button>
      </div>
      <div class="bd-highlight mobile-person">
        <button
          mat-fab
          class="person-menu"
          [matMenuTriggerFor]="beforeMenu"
<<<<<<< HEAD
          aria-label="Example icon button with a delete icon"
=======
          aria-label="Person"
>>>>>>> d0003014
        >
          <mat-icon>person</mat-icon>
        </button>
        <mat-menu #beforeMenu="matMenu" xPosition="before">
<<<<<<< HEAD
          <button mat-menu-item>My profile</button>
          <button mat-menu-item (click)="openLoginDialog()">Log In</button>
          <button mat-menu-item (click)="openSignUpDialog()">Sign Up</button>
=======
          <button *ngIf="currentUser" mat-menu-item>My Profile</button>
          <button
            *ngIf="!currentUser"
            mat-menu-item
            (click)="openLoginDialog()"
          >
            Log In
          </button>
          <button
            *ngIf="!currentUser"
            mat-menu-item
            (click)="openSignUpDialog()"
          >
            Sign Up
          </button>
          <button *ngIf="currentUser" mat-menu-item (click)="logout()">
            Log Out
          </button>
>>>>>>> d0003014
        </mat-menu>
      </div>
    </div>
  </div>
  <div class="col-12 mobile-search-box mt-3">
    <input
      type="text"
      class="form-control search-input"
      placeholder="Search this blog"
    />
    <button class="material-icons" (click)="goToSearch()">search</button>
  </div>
</div><|MERGE_RESOLUTION|>--- conflicted
+++ resolved
@@ -39,20 +39,11 @@
           mat-fab
           class="person-menu"
           [matMenuTriggerFor]="beforeMenu"
-<<<<<<< HEAD
-          aria-label="Example icon button with a delete icon"
-=======
           aria-label="Person"
->>>>>>> d0003014
         >
           <mat-icon>person</mat-icon>
         </button>
         <mat-menu #beforeMenu="matMenu" xPosition="before">
-<<<<<<< HEAD
-          <button mat-menu-item (click)="goToMyDetails()">My profile</button>
-          <button mat-menu-item (click)="openLoginDialog()">Log In</button>
-          <button mat-menu-item (click)="openSignUpDialog()">Sign Up</button>
-=======
           <button *ngIf="currentUser" mat-menu-item>My Profile</button>
           <button
             *ngIf="!currentUser"
@@ -71,7 +62,6 @@
           <button *ngIf="currentUser" mat-menu-item (click)="logout()">
             Log Out
           </button>
->>>>>>> d0003014
         </mat-menu>
       </div>
     </div>
@@ -85,15 +75,7 @@
   <div class="col-5 text-right">
     <div class="d-flex flex-row bd-highlight d-flex justify-content-end">
       <div class="bd-highlight mobile-collection mr-2">
-<<<<<<< HEAD
-        <button
-          mat-fab
-          class="collection-menu"
-          aria-label="Example icon button with a collection icon"
-        >
-=======
         <button mat-fab class="collection-menu" aria-label="Collections">
->>>>>>> d0003014
           <mat-icon>collections</mat-icon>
         </button>
       </div>
@@ -102,20 +84,11 @@
           mat-fab
           class="person-menu"
           [matMenuTriggerFor]="beforeMenu"
-<<<<<<< HEAD
-          aria-label="Example icon button with a delete icon"
-=======
           aria-label="Person"
->>>>>>> d0003014
         >
           <mat-icon>person</mat-icon>
         </button>
         <mat-menu #beforeMenu="matMenu" xPosition="before">
-<<<<<<< HEAD
-          <button mat-menu-item>My profile</button>
-          <button mat-menu-item (click)="openLoginDialog()">Log In</button>
-          <button mat-menu-item (click)="openSignUpDialog()">Sign Up</button>
-=======
           <button *ngIf="currentUser" mat-menu-item>My Profile</button>
           <button
             *ngIf="!currentUser"
@@ -134,7 +107,6 @@
           <button *ngIf="currentUser" mat-menu-item (click)="logout()">
             Log Out
           </button>
->>>>>>> d0003014
         </mat-menu>
       </div>
     </div>
