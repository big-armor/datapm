<<<<<<< HEAD
<div class="row pt-3 desktop-menu">
  <div class="col-md-8 col-sm-12">
    <div class="d-flex flex-row bd-highlight">
      <div class="p-2 bd-highlight align-self-center">
        <h1 class="title mr-4 mb-0"><a (click)="goHome()">datapm</a></h1>
      </div>
      <div class="p-2 bd-highlight w-100">
        <div class="input-group mt-1 search-box">
          <form [formGroup]="searchFormGroup" (ngSubmit)="search()" class="search-form">
            <input type="text" name="search" formControlName="search" minlength="1" autocomplete="off"
              class="form-control search-input" placeholder="Search this blog" />
            <button class="material-icons">search</button>
          </form>
        </div>
      </div>
    </div>
  </div>
  <div class="col-md-4 col-sm-12">
    <div class="d-flex flex-row bd-highlight justify-content-end">
      <div class="p-2 ml-4 bd-highlight main-menu-title d-flex align-items-end">
        collections
      </div>
      <div class="p-2 ml-4 bd-highlight main-menu-title d-flex align-items-end">
        publish
      </div>
      <div class="p-2 ml-4 bd-highlight">
        <button mat-fab class="person-menu" [matMenuTriggerFor]="beforeMenu" aria-label="Person">
          <mat-icon>person</mat-icon>
        </button>
        <mat-menu #beforeMenu="matMenu" xPosition="before">
          <button *ngIf="currentUser" mat-menu-item>My Profile</button>
          <button *ngIf="!currentUser" mat-menu-item (click)="openLoginDialog()">
            Log In
          </button>
          <button *ngIf="!currentUser" mat-menu-item (click)="openSignUpDialog()">
            Sign Up
          </button>
          <button *ngIf="currentUser" mat-menu-item (click)="logout()">
            Log Out
          </button>
        </mat-menu>
      </div>
    </div>
  </div>
</div>

<div class="row pt-3 mobile-menu">
  <div class="col-7">
    <h1 class="title" routerLink="/">datapm</h1>
  </div>
  <div class="col-5 text-right">
    <div class="d-flex flex-row bd-highlight d-flex justify-content-end">
      <div class="bd-highlight mobile-collection mr-2">
        <button mat-fab class="collection-menu" aria-label="Collections">
          <mat-icon>collections</mat-icon>
        </button>
      </div>
      <div class="bd-highlight mobile-person">
        <button mat-fab class="person-menu" [matMenuTriggerFor]="beforeMenu" aria-label="Person">
          <mat-icon>person</mat-icon>
        </button>
        <mat-menu #beforeMenu="matMenu" xPosition="before">
          <button *ngIf="currentUser" mat-menu-item>My Profile</button>
          <button *ngIf="!currentUser" mat-menu-item (click)="openLoginDialog()">
            Log In
          </button>
          <button *ngIf="!currentUser" mat-menu-item (click)="openSignUpDialog()">
            Sign Up
          </button>
          <button *ngIf="currentUser" mat-menu-item (click)="logout()">
            Log Out
          </button>
        </mat-menu>
      </div>
    </div>
  </div>
  <div class="col-12 mobile-search-box mt-3">
    <input type="text" class="form-control search-input" placeholder="Search this blog" />
    <button class="material-icons" (click)="goToSearch()">search</button>
  </div>
=======
<div class="row pt-3 px-3 desktop-menu">
	<div class="col-md-8 col-sm-12">
		<div class="d-flex flex-row bd-highlight">
			<div class="p-2 bd-highlight align-self-center">
				<h1 class="title mr-4 mb-0"><a (click)="goHome()">datapm</a></h1>
			</div>
			<div class="p-2 bd-highlight w-100">
				<div class="input-group mt-1 search-box">
					<form [formGroup]="searchFormGroup" (ngSubmit)="search()" class="search-form">
						<input
							type="text"
							name="search"
							formControlName="search"
							minlength="1"
							autocomplete="off"
							class="form-control search-input"
							placeholder="Search For Data"
						/>
						<button class="material-icons">search</button>
					</form>
				</div>
			</div>
		</div>
	</div>
	<div class="col-md-4 col-sm-12">
		<div class="d-flex flex-row bd-highlight justify-content-end">
			<div class="p-2 ml-4 bd-highlight main-menu-title d-flex align-items-end">
				<a href="/collections">Collections</a>
			</div>
			<div class="p-2 ml-4 bd-highlight main-menu-title d-flex align-items-end">
				<a href="/docs/publish-data/">Publish</a>
			</div>
			<div class="p-2 ml-4 bd-highlight">
				<button mat-fab class="person-menu" [matMenuTriggerFor]="beforeMenu" aria-label="Person">
					<mat-icon>person</mat-icon>
				</button>
				<mat-menu #beforeMenu="matMenu" xPosition="before">
					<button *ngIf="currentUser" mat-menu-item>My Profile</button>
					<button *ngIf="!currentUser" mat-menu-item (click)="openLoginDialog()">Log In</button>
					<button *ngIf="!currentUser" mat-menu-item (click)="openSignUpDialog()">Sign Up</button>
					<button *ngIf="currentUser" mat-menu-item (click)="logout()">Log Out</button>
				</mat-menu>
			</div>
		</div>
	</div>
</div>

<div class="row pt-3 px-3 mobile-menu">
	<div class="col-7">
		<h1 class="title" routerLink="/"><a (click)="goHome()">datapm</a></h1>
	</div>
	<div class="col-5 text-right">
		<div class="d-flex flex-row bd-highlight d-flex justify-content-end">
			<div class="bd-highlight mobile-collection mr-2">
				<button mat-fab class="collection-menu" aria-label="Collections">
					<mat-icon>collections</mat-icon>
				</button>
			</div>
			<div class="bd-highlight mobile-person">
				<button mat-fab class="person-menu" [matMenuTriggerFor]="beforeMenu" aria-label="Person">
					<mat-icon>person</mat-icon>
				</button>
				<mat-menu #beforeMenu="matMenu" xPosition="before">
					<button *ngIf="currentUser" mat-menu-item>My Profile</button>
					<button *ngIf="!currentUser" mat-menu-item (click)="openLoginDialog()">Log In</button>
					<button *ngIf="!currentUser" mat-menu-item (click)="openSignUpDialog()">Sign Up</button>
					<button *ngIf="currentUser" mat-menu-item (click)="logout()">Log Out</button>
				</mat-menu>
			</div>
		</div>
	</div>
	<div class="col-12 mobile-search-box mt-3">
		<input type="text" class="form-control search-input" placeholder="Search For Data" />
		<button class="material-icons" (click)="goToSearch()">search</button>
	</div>
>>>>>>> daa159ad
</div><|MERGE_RESOLUTION|>--- conflicted
+++ resolved
@@ -1,5 +1,4 @@
-<<<<<<< HEAD
-<div class="row pt-3 desktop-menu">
+<div class="row pt-3 px-3 desktop-menu">
   <div class="col-md-8 col-sm-12">
     <div class="d-flex flex-row bd-highlight">
       <div class="p-2 bd-highlight align-self-center">
@@ -9,7 +8,7 @@
         <div class="input-group mt-1 search-box">
           <form [formGroup]="searchFormGroup" (ngSubmit)="search()" class="search-form">
             <input type="text" name="search" formControlName="search" minlength="1" autocomplete="off"
-              class="form-control search-input" placeholder="Search this blog" />
+              class="form-control search-input" placeholder="Search For Data" />
             <button class="material-icons">search</button>
           </form>
         </div>
@@ -19,10 +18,10 @@
   <div class="col-md-4 col-sm-12">
     <div class="d-flex flex-row bd-highlight justify-content-end">
       <div class="p-2 ml-4 bd-highlight main-menu-title d-flex align-items-end">
-        collections
+        <a href="/collections">Collections</a>
       </div>
       <div class="p-2 ml-4 bd-highlight main-menu-title d-flex align-items-end">
-        publish
+        <a href="/docs/publish-data/">Publish</a>
       </div>
       <div class="p-2 ml-4 bd-highlight">
         <button mat-fab class="person-menu" [matMenuTriggerFor]="beforeMenu" aria-label="Person">
@@ -30,24 +29,18 @@
         </button>
         <mat-menu #beforeMenu="matMenu" xPosition="before">
           <button *ngIf="currentUser" mat-menu-item>My Profile</button>
-          <button *ngIf="!currentUser" mat-menu-item (click)="openLoginDialog()">
-            Log In
-          </button>
-          <button *ngIf="!currentUser" mat-menu-item (click)="openSignUpDialog()">
-            Sign Up
-          </button>
-          <button *ngIf="currentUser" mat-menu-item (click)="logout()">
-            Log Out
-          </button>
+          <button *ngIf="!currentUser" mat-menu-item (click)="openLoginDialog()">Log In</button>
+          <button *ngIf="!currentUser" mat-menu-item (click)="openSignUpDialog()">Sign Up</button>
+          <button *ngIf="currentUser" mat-menu-item (click)="logout()">Log Out</button>
         </mat-menu>
       </div>
     </div>
   </div>
 </div>
 
-<div class="row pt-3 mobile-menu">
+<div class="row pt-3 px-3 mobile-menu">
   <div class="col-7">
-    <h1 class="title" routerLink="/">datapm</h1>
+    <h1 class="title" routerLink="/"><a (click)="goHome()">datapm</a></h1>
   </div>
   <div class="col-5 text-right">
     <div class="d-flex flex-row bd-highlight d-flex justify-content-end">
@@ -62,98 +55,15 @@
         </button>
         <mat-menu #beforeMenu="matMenu" xPosition="before">
           <button *ngIf="currentUser" mat-menu-item>My Profile</button>
-          <button *ngIf="!currentUser" mat-menu-item (click)="openLoginDialog()">
-            Log In
-          </button>
-          <button *ngIf="!currentUser" mat-menu-item (click)="openSignUpDialog()">
-            Sign Up
-          </button>
-          <button *ngIf="currentUser" mat-menu-item (click)="logout()">
-            Log Out
-          </button>
+          <button *ngIf="!currentUser" mat-menu-item (click)="openLoginDialog()">Log In</button>
+          <button *ngIf="!currentUser" mat-menu-item (click)="openSignUpDialog()">Sign Up</button>
+          <button *ngIf="currentUser" mat-menu-item (click)="logout()">Log Out</button>
         </mat-menu>
       </div>
     </div>
   </div>
   <div class="col-12 mobile-search-box mt-3">
-    <input type="text" class="form-control search-input" placeholder="Search this blog" />
+    <input type="text" class="form-control search-input" placeholder="Search For Data" />
     <button class="material-icons" (click)="goToSearch()">search</button>
   </div>
-=======
-<div class="row pt-3 px-3 desktop-menu">
-	<div class="col-md-8 col-sm-12">
-		<div class="d-flex flex-row bd-highlight">
-			<div class="p-2 bd-highlight align-self-center">
-				<h1 class="title mr-4 mb-0"><a (click)="goHome()">datapm</a></h1>
-			</div>
-			<div class="p-2 bd-highlight w-100">
-				<div class="input-group mt-1 search-box">
-					<form [formGroup]="searchFormGroup" (ngSubmit)="search()" class="search-form">
-						<input
-							type="text"
-							name="search"
-							formControlName="search"
-							minlength="1"
-							autocomplete="off"
-							class="form-control search-input"
-							placeholder="Search For Data"
-						/>
-						<button class="material-icons">search</button>
-					</form>
-				</div>
-			</div>
-		</div>
-	</div>
-	<div class="col-md-4 col-sm-12">
-		<div class="d-flex flex-row bd-highlight justify-content-end">
-			<div class="p-2 ml-4 bd-highlight main-menu-title d-flex align-items-end">
-				<a href="/collections">Collections</a>
-			</div>
-			<div class="p-2 ml-4 bd-highlight main-menu-title d-flex align-items-end">
-				<a href="/docs/publish-data/">Publish</a>
-			</div>
-			<div class="p-2 ml-4 bd-highlight">
-				<button mat-fab class="person-menu" [matMenuTriggerFor]="beforeMenu" aria-label="Person">
-					<mat-icon>person</mat-icon>
-				</button>
-				<mat-menu #beforeMenu="matMenu" xPosition="before">
-					<button *ngIf="currentUser" mat-menu-item>My Profile</button>
-					<button *ngIf="!currentUser" mat-menu-item (click)="openLoginDialog()">Log In</button>
-					<button *ngIf="!currentUser" mat-menu-item (click)="openSignUpDialog()">Sign Up</button>
-					<button *ngIf="currentUser" mat-menu-item (click)="logout()">Log Out</button>
-				</mat-menu>
-			</div>
-		</div>
-	</div>
-</div>
-
-<div class="row pt-3 px-3 mobile-menu">
-	<div class="col-7">
-		<h1 class="title" routerLink="/"><a (click)="goHome()">datapm</a></h1>
-	</div>
-	<div class="col-5 text-right">
-		<div class="d-flex flex-row bd-highlight d-flex justify-content-end">
-			<div class="bd-highlight mobile-collection mr-2">
-				<button mat-fab class="collection-menu" aria-label="Collections">
-					<mat-icon>collections</mat-icon>
-				</button>
-			</div>
-			<div class="bd-highlight mobile-person">
-				<button mat-fab class="person-menu" [matMenuTriggerFor]="beforeMenu" aria-label="Person">
-					<mat-icon>person</mat-icon>
-				</button>
-				<mat-menu #beforeMenu="matMenu" xPosition="before">
-					<button *ngIf="currentUser" mat-menu-item>My Profile</button>
-					<button *ngIf="!currentUser" mat-menu-item (click)="openLoginDialog()">Log In</button>
-					<button *ngIf="!currentUser" mat-menu-item (click)="openSignUpDialog()">Sign Up</button>
-					<button *ngIf="currentUser" mat-menu-item (click)="logout()">Log Out</button>
-				</mat-menu>
-			</div>
-		</div>
-	</div>
-	<div class="col-12 mobile-search-box mt-3">
-		<input type="text" class="form-control search-input" placeholder="Search For Data" />
-		<button class="material-icons" (click)="goToSearch()">search</button>
-	</div>
->>>>>>> daa159ad
 </div>