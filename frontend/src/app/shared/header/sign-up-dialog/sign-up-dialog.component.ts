import { ChangeDetectorRef, Component, OnInit } from "@angular/core";
<<<<<<< HEAD
import { AbstractControl, AsyncValidatorFn, FormControl, FormGroup, ValidationErrors } from "@angular/forms";
import { ToastrService } from "ngx-toastr";
import { Router } from "@angular/router";
import { MatDialogRef } from "@angular/material/dialog";
import { AuthenticationService } from "src/app/services/authentication.service";
import { CreateMeGQL, EmailAddressAvailableGQL, UsernameAvailableGQL } from "src/generated/graphql";
=======
import { FormControl, FormGroup } from "@angular/forms";
import { MatSnackBar } from "@angular/material/snack-bar";
import { MatDialogRef } from "@angular/material/dialog";
import { CreateMeGQL, EmailAddressAvailableGQL, UsernameAvailableGQL } from "src/generated/graphql";
import { usernameValidator, emailAddressValidator } from "src/app/helpers/validators";
>>>>>>> 5eb81546

enum State {
    INIT,
    AWAITING_RESPONSE,
    REJECTED,
    ERROR,
    SUCCESS,
    ERROR_AFTER_SIGNUP
}

@Component({
    selector: "app-sign-up-dialog",
    templateUrl: "./sign-up-dialog.component.html",
    styleUrls: ["./sign-up-dialog.component.scss"]
})
export class SignUpDialogComponent implements OnInit {
    State = State;

    state = State.INIT;

    signUpForm: FormGroup;

    constructor(
        private createMeGQL: CreateMeGQL,
        private usernameAvailableGQL: UsernameAvailableGQL,
        private emailAddressAvailableGQL: EmailAddressAvailableGQL,
        private componentChangeDetector: ChangeDetectorRef,
        private dialogRef: MatDialogRef<SignUpDialogComponent>,
<<<<<<< HEAD
        private toastr: ToastrService
=======
        private snackbar: MatSnackBar
>>>>>>> 5eb81546
    ) {}

    ngOnInit(): void {
        this.signUpForm = new FormGroup({
<<<<<<< HEAD
            username: new FormControl(""),
            emailAddress: new FormControl(""),
=======
            username: new FormControl("", {
                asyncValidators: [usernameValidator(this.usernameAvailableGQL, this.componentChangeDetector)],
                updateOn: "blur"
            }),
            emailAddress: new FormControl("", {
                asyncValidators: [
                    emailAddressValidator(this.emailAddressAvailableGQL, this.componentChangeDetector, true)
                ],
                updateOn: "blur"
            }),
>>>>>>> 5eb81546
            password: new FormControl("")
        });
    }

    formSubmit() {
        this.createMeGQL
            .mutate({
                value: {
                    username: this.signUpForm.value.username,
                    password: this.signUpForm.value.password,
                    emailAddress: this.signUpForm.value.emailAddress
                }
            })
            .toPromise()
            .then((result) => {
                if (result.errors) {
                    const errorMsg = result.errors[0].message;

                    if (errorMsg.startsWith("EMAIL_ADDRESS_NOT_AVAILABLE")) {
                        this.signUpForm.get("emailAddress").setErrors({ NOT_AVAILABLE: true });
                    } else if (errorMsg.startsWith("USERNAME_NOT_AVAILABLE")) {
                        this.signUpForm.get("username").setErrors({ NOT_AVAILABLE: true });
                    } else {
<<<<<<< HEAD
                        this.toastr.error(errorMsg, "Error");
=======
                        this.snackbar.open(errorMsg, null, {
                            duration: 5000,
                            panelClass: "notification-error",
                            verticalPosition: "top",
                            horizontalPosition: "right"
                        });
>>>>>>> 5eb81546
                    }

                    return;
                }

<<<<<<< HEAD
                this.dialogRef.close();
                this.router.navigateByUrl("/");
                this.toastr.success("Please check your email for next steps.", "Sign up complete!");
            })
            .catch(() => {
                this.toastr.error("Unknown error", "Error");
=======
                this.state = State.SUCCESS;
            })
            .catch(() => {
                this.snackbar.open("Unknown error", null, {
                    duration: 5000,
                    panelClass: "notification-error",
                    verticalPosition: "top",
                    horizontalPosition: "right"
                });
>>>>>>> 5eb81546
            });
    }

    openForgotPassword() {
        this.dialogRef.close("forgotPassword");
    }

    clearError(field: string) {
        const control = this.signUpForm.get(field);
        if (control.errors !== null) {
            control.setErrors(null);
            this.componentChangeDetector.detectChanges();
        }
    }
}<|MERGE_RESOLUTION|>--- conflicted
+++ resolved
@@ -1,18 +1,11 @@
 import { ChangeDetectorRef, Component, OnInit } from "@angular/core";
-<<<<<<< HEAD
 import { AbstractControl, AsyncValidatorFn, FormControl, FormGroup, ValidationErrors } from "@angular/forms";
-import { ToastrService } from "ngx-toastr";
 import { Router } from "@angular/router";
-import { MatDialogRef } from "@angular/material/dialog";
 import { AuthenticationService } from "src/app/services/authentication.service";
 import { CreateMeGQL, EmailAddressAvailableGQL, UsernameAvailableGQL } from "src/generated/graphql";
-=======
-import { FormControl, FormGroup } from "@angular/forms";
 import { MatSnackBar } from "@angular/material/snack-bar";
 import { MatDialogRef } from "@angular/material/dialog";
-import { CreateMeGQL, EmailAddressAvailableGQL, UsernameAvailableGQL } from "src/generated/graphql";
 import { usernameValidator, emailAddressValidator } from "src/app/helpers/validators";
->>>>>>> 5eb81546
 
 enum State {
     INIT,
@@ -41,19 +34,11 @@
         private emailAddressAvailableGQL: EmailAddressAvailableGQL,
         private componentChangeDetector: ChangeDetectorRef,
         private dialogRef: MatDialogRef<SignUpDialogComponent>,
-<<<<<<< HEAD
-        private toastr: ToastrService
-=======
         private snackbar: MatSnackBar
->>>>>>> 5eb81546
     ) {}
 
     ngOnInit(): void {
         this.signUpForm = new FormGroup({
-<<<<<<< HEAD
-            username: new FormControl(""),
-            emailAddress: new FormControl(""),
-=======
             username: new FormControl("", {
                 asyncValidators: [usernameValidator(this.usernameAvailableGQL, this.componentChangeDetector)],
                 updateOn: "blur"
@@ -64,7 +49,6 @@
                 ],
                 updateOn: "blur"
             }),
->>>>>>> 5eb81546
             password: new FormControl("")
         });
     }
@@ -88,30 +72,18 @@
                     } else if (errorMsg.startsWith("USERNAME_NOT_AVAILABLE")) {
                         this.signUpForm.get("username").setErrors({ NOT_AVAILABLE: true });
                     } else {
-<<<<<<< HEAD
-                        this.toastr.error(errorMsg, "Error");
-=======
                         this.snackbar.open(errorMsg, null, {
                             duration: 5000,
                             panelClass: "notification-error",
                             verticalPosition: "top",
                             horizontalPosition: "right"
                         });
->>>>>>> 5eb81546
                     }
 
                     return;
                 }
 
-<<<<<<< HEAD
                 this.dialogRef.close();
-                this.router.navigateByUrl("/");
-                this.toastr.success("Please check your email for next steps.", "Sign up complete!");
-            })
-            .catch(() => {
-                this.toastr.error("Unknown error", "Error");
-=======
-                this.state = State.SUCCESS;
             })
             .catch(() => {
                 this.snackbar.open("Unknown error", null, {
@@ -120,7 +92,6 @@
                     verticalPosition: "top",
                     horizontalPosition: "right"
                 });
->>>>>>> 5eb81546
             });
     }
 
