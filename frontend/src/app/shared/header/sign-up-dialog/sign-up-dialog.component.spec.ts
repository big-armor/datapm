import { async, ComponentFixture, TestBed } from "@angular/core/testing";
import { FormsModule, ReactiveFormsModule } from "@angular/forms";
import { MatDialogRef } from "@angular/material/dialog";
import { RouterTestingModule } from "@angular/router/testing";
<<<<<<< HEAD
import { ToastrModule } from "ngx-toastr";
import { MaterialModule } from "src/app/material.module";
=======
import { MatButtonModule } from "@angular/material/button";
import { MatDialogModule } from "@angular/material/dialog";
import { MatSnackBarModule } from "@angular/material/snack-bar";
>>>>>>> 81dd7cda

import { SignUpDialogComponent } from "./sign-up-dialog.component";

describe("SignUpDialogComponent", () => {
    let component: SignUpDialogComponent;
    let fixture: ComponentFixture<SignUpDialogComponent>;

    beforeEach(async(() => {
        TestBed.configureTestingModule({
            declarations: [SignUpDialogComponent],
            imports: [
                FormsModule,
                ReactiveFormsModule,
                RouterTestingModule,
                MatButtonModule,
                MatDialogModule,
                MatSnackBarModule
            ],
            providers: [{ provide: MatDialogRef, useValue: {} }]
        }).compileComponents();
    }));

    beforeEach(() => {
        fixture = TestBed.createComponent(SignUpDialogComponent);
        component = fixture.componentInstance;
        fixture.detectChanges();
    });

    it("should create", () => {
        expect(component).toBeTruthy();
    });
});<|MERGE_RESOLUTION|>--- conflicted
+++ resolved
@@ -2,14 +2,9 @@
 import { FormsModule, ReactiveFormsModule } from "@angular/forms";
 import { MatDialogRef } from "@angular/material/dialog";
 import { RouterTestingModule } from "@angular/router/testing";
-<<<<<<< HEAD
-import { ToastrModule } from "ngx-toastr";
-import { MaterialModule } from "src/app/material.module";
-=======
 import { MatButtonModule } from "@angular/material/button";
 import { MatDialogModule } from "@angular/material/dialog";
 import { MatSnackBarModule } from "@angular/material/snack-bar";
->>>>>>> 81dd7cda
 
 import { SignUpDialogComponent } from "./sign-up-dialog.component";
 
