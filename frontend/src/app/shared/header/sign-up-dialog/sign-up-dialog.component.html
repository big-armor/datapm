<div class="dialog-wrapper-signup" id="signUp">
	<div class="dialog-close-wrapper">
		<button mat-button mat-dialog-close class="dialog-close">close</button>
	</div>
	<h1 class="dialog-title">datapm</h1>

	<div *ngIf="state != State.SUCCESS">
		<form [formGroup]="signUpForm" (ngSubmit)="formSubmit()">
			<div class="first-dialog-div">
				<p class="dialog-subtile">sign up with email</p>

<<<<<<< HEAD
        <input type="text" placeholder="email" name="emailAddress" formControlName="emailAddress" autocomplete="email"
          email minlength="5" class="rounded-input" />
        <div class="div-with-errors">
          <div class="alert-warn" *ngIf="signUpForm.get('emailAddress').errors?.INVALID_FORMAT">
            Username must contain only numbers, letters, and hyphens, and may
            not start or end with a hyphen.
          </div>
          <div class="alert-warn" *ngIf="signUpForm.get('emailAddress').errors?.TOO_LONG">
            Email address must be less than 100 characters long.
          </div>
          <div class="alert-warn" *ngIf="signUpForm.get('emailAddress').errors?.NOT_AVAILABLE">
            That email address already has an account. Please use the forgot
            password feature on the login page.
          </div>
        </div>
        <br />

        <input type="password" placeholder="password" name="password" formControlName="password"
          autocomplete="new-password" minlength="8" class="rounded-input" />
        <p class="hint-txt">Password must contain more than 8 characters.</p>
      </div>
=======
				<input
					type="text"
					placeholder="email"
					name="emailAddress"
					formControlName="emailAddress"
					autocomplete="email"
					email
					minlength="5"
					class="rounded-input"
				/>
				<div class="div-with-errors">
					<div class="alert-warn" *ngIf="signUpForm.get('emailAddress').errors?.INVALID_FORMAT">
						Username must contain only numbers, letters, and hyphens, and may not start or end with a
						hyphen.
					</div>
					<div class="alert-warn" *ngIf="signUpForm.get('emailAddress').errors?.TOO_LONG">
						Email address must be less than 100 characters long.
					</div>
					<div class="alert-warn" *ngIf="signUpForm.get('emailAddress').errors?.NOT_AVAILABLE">
						That email address already has an account. Please use the forgot password feature on the login
						page.
					</div>
				</div>
				<br />

				<input
					type="password"
					placeholder="password"
					name="password"
					formControlName="password"
					autocomplete="new-password"
					minlength="8"
					class="rounded-input"
				/>
				<p class="hint-txt">Password must contain more than 8 characters.</p>
			</div>
>>>>>>> daa159ad

			<div class="second-dialog-div">
				<p class="dialog-subtile">new account information</p>

<<<<<<< HEAD
        <input type="text" placeholder="username" name="username" formControlName="username" autocomplete="username"
          class="rounded-input" />
        <div class="div-with-errors">
          <div class="alert-warn" *ngIf="signUpForm.get('username').errors?.INVALID_CHARACTERS">
            Username must contain only numbers, letters, and hyphens, and may
            not start or end with a hyphen.
          </div>
          <div class="alert-warn" *ngIf="signUpForm.get('username').errors?.TOO_LONG">
            Username must be less than 40 characters long.
          </div>
          <div class="alert-warn" *ngIf="signUpForm.get('username').errors?.NOT_AVAILABLE">
            That username is not available. Try a different username.
          </div>
        </div>
      </div>
=======
				<input
					type="text"
					placeholder="username"
					name="username"
					formControlName="username"
					autocomplete="username"
					class="rounded-input"
				/>
				<div class="div-with-errors">
					<div class="alert-warn" *ngIf="signUpForm.get('username').errors?.INVALID_CHARACTERS">
						Username must contain only numbers, letters, and hyphens, and may not start or end with a
						hyphen.
					</div>
					<div class="alert-warn" *ngIf="signUpForm.get('username').errors?.TOO_LONG">
						Username must be less than 40 characters long.
					</div>
					<div class="alert-warn" *ngIf="signUpForm.get('username').errors?.NOT_AVAILABLE">
						That username is not available. Try a different username.
					</div>
				</div>
			</div>
>>>>>>> daa159ad

			<div class="div-with-errors">
				<div class="alert-warn" *ngIf="state == State.REJECTED">The server rejected the request.</div>
				<div class="alert-error" *ngIf="state == State.ERROR">
					There was a problem communicating or with the server. Please try again, or contact support.
				</div>
				<div class="alert-error" *ngIf="state == State.ERROR_AFTER_SIGNUP">
					Your account has been created, but there was a problem logging immediately after.
				</div>
			</div>

			<div class="button-dialog-div text-center">
				<button type="submit" [class.disabled]="!signUpForm.valid">
					<span class="btn-text">sign up</span>
				</button>
			</div>
		</form>
	</div>

	<div class="div-with-errors" *ngIf="state == State.SUCCESS">
		<div class="alert-info" style="margin: 35px 0px">
			Sign up complete! <br />
			Please check your email for next steps.
		</div>
		<div class="text-center">
			<button mat-dialog-close class="close-btn">
				<span class="close-text">Back to browse</span>
			</button>
		</div>
	</div>
</div><|MERGE_RESOLUTION|>--- conflicted
+++ resolved
@@ -9,39 +9,8 @@
 			<div class="first-dialog-div">
 				<p class="dialog-subtile">sign up with email</p>
 
-<<<<<<< HEAD
-        <input type="text" placeholder="email" name="emailAddress" formControlName="emailAddress" autocomplete="email"
-          email minlength="5" class="rounded-input" />
-        <div class="div-with-errors">
-          <div class="alert-warn" *ngIf="signUpForm.get('emailAddress').errors?.INVALID_FORMAT">
-            Username must contain only numbers, letters, and hyphens, and may
-            not start or end with a hyphen.
-          </div>
-          <div class="alert-warn" *ngIf="signUpForm.get('emailAddress').errors?.TOO_LONG">
-            Email address must be less than 100 characters long.
-          </div>
-          <div class="alert-warn" *ngIf="signUpForm.get('emailAddress').errors?.NOT_AVAILABLE">
-            That email address already has an account. Please use the forgot
-            password feature on the login page.
-          </div>
-        </div>
-        <br />
-
-        <input type="password" placeholder="password" name="password" formControlName="password"
-          autocomplete="new-password" minlength="8" class="rounded-input" />
-        <p class="hint-txt">Password must contain more than 8 characters.</p>
-      </div>
-=======
-				<input
-					type="text"
-					placeholder="email"
-					name="emailAddress"
-					formControlName="emailAddress"
-					autocomplete="email"
-					email
-					minlength="5"
-					class="rounded-input"
-				/>
+				<input type="text" placeholder="email" name="emailAddress" formControlName="emailAddress" autocomplete="email"
+					email minlength="5" class="rounded-input" />
 				<div class="div-with-errors">
 					<div class="alert-warn" *ngIf="signUpForm.get('emailAddress').errors?.INVALID_FORMAT">
 						Username must contain only numbers, letters, and hyphens, and may not start or end with a
@@ -57,47 +26,16 @@
 				</div>
 				<br />
 
-				<input
-					type="password"
-					placeholder="password"
-					name="password"
-					formControlName="password"
-					autocomplete="new-password"
-					minlength="8"
-					class="rounded-input"
-				/>
+				<input type="password" placeholder="password" name="password" formControlName="password"
+					autocomplete="new-password" minlength="8" class="rounded-input" />
 				<p class="hint-txt">Password must contain more than 8 characters.</p>
 			</div>
->>>>>>> daa159ad
 
 			<div class="second-dialog-div">
 				<p class="dialog-subtile">new account information</p>
 
-<<<<<<< HEAD
-        <input type="text" placeholder="username" name="username" formControlName="username" autocomplete="username"
-          class="rounded-input" />
-        <div class="div-with-errors">
-          <div class="alert-warn" *ngIf="signUpForm.get('username').errors?.INVALID_CHARACTERS">
-            Username must contain only numbers, letters, and hyphens, and may
-            not start or end with a hyphen.
-          </div>
-          <div class="alert-warn" *ngIf="signUpForm.get('username').errors?.TOO_LONG">
-            Username must be less than 40 characters long.
-          </div>
-          <div class="alert-warn" *ngIf="signUpForm.get('username').errors?.NOT_AVAILABLE">
-            That username is not available. Try a different username.
-          </div>
-        </div>
-      </div>
-=======
-				<input
-					type="text"
-					placeholder="username"
-					name="username"
-					formControlName="username"
-					autocomplete="username"
-					class="rounded-input"
-				/>
+				<input type="text" placeholder="username" name="username" formControlName="username" autocomplete="username"
+					class="rounded-input" />
 				<div class="div-with-errors">
 					<div class="alert-warn" *ngIf="signUpForm.get('username').errors?.INVALID_CHARACTERS">
 						Username must contain only numbers, letters, and hyphens, and may not start or end with a
@@ -111,7 +49,6 @@
 					</div>
 				</div>
 			</div>
->>>>>>> daa159ad
 
 			<div class="div-with-errors">
 				<div class="alert-warn" *ngIf="state == State.REJECTED">The server rejected the request.</div>
