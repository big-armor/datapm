import { Component, OnInit, OnDestroy } from '@angular/core';
import { FormControl, FormGroup } from '@angular/forms';
import { MatDialog } from '@angular/material/dialog';
import { ActivatedRoute, Router } from '@angular/router';
import { User } from 'src/generated/graphql';
import { LoginDialogComponent } from './login-dialog/login-dialog.component';
import { SignUpDialogComponent } from './sign-up-dialog/sign-up-dialog.component';
import { AuthenticationService } from '../../services/authentication.service';
import { Subscription } from 'rxjs';

enum State {
  INIT,
  LOADING,
  ERROR,
  SUCCESS,
  ERROR_NOT_UNIQUE,
}
@Component({
  selector: 'sd-header',
  templateUrl: './header.component.html',
  styleUrls: ['./header.component.scss'],
})
export class HeaderComponent implements OnInit, OnDestroy {
  state = State.INIT;

  currentUser: User;
  searchFormGroup: FormGroup;
  private subscription: Subscription;

  constructor(
    public dialog: MatDialog,
    private router: Router,
<<<<<<< HEAD
    private route: ActivatedRoute) {}
=======
    private authenticationService: AuthenticationService
  ) {}
>>>>>>> 88d91a94

  ngOnInit(): void {
    this.subscription = this.authenticationService
      .getUserObservable()
      .subscribe((u) => {
        if (u == null) {
          return;
        }

        u.then((user) => {
          this.currentUser = user;
          this.state = State.SUCCESS;
        }).catch((error) => (this.state = State.ERROR));
      });

    this.searchFormGroup = new FormGroup({
      search: new FormControl(''),
    });
  }

  ngOnDestroy(): void {
    this.subscription.unsubscribe();
  }

  openLoginDialog() {
    this.dialog.open(LoginDialogComponent, {
      disableClose: true,
    });
  }

  openSignUpDialog() {
    this.dialog.open(SignUpDialogComponent, {
      disableClose: true,
    });
  }

  goToSearch() {
    this.router.navigate(['/search']);
  }

  search() {
    const query = this.searchFormGroup.value.search;
    this.router.navigate(['/search', { q: query }]);
  }

  goHome() {
    this.router.navigate(['/latest']);
  }

<<<<<<< HEAD
  goToMyDetails() {
    this.router.navigate(['/me'], {relativeTo: this.route})
  }

=======
  logout() {
    this.authenticationService.logout();
    setTimeout(() => (this.currentUser = null), 500);
  }
>>>>>>> 88d91a94
}<|MERGE_RESOLUTION|>--- conflicted
+++ resolved
@@ -30,12 +30,9 @@
   constructor(
     public dialog: MatDialog,
     private router: Router,
-<<<<<<< HEAD
-    private route: ActivatedRoute) {}
-=======
+    private route: ActivatedRoute,
     private authenticationService: AuthenticationService
-  ) {}
->>>>>>> 88d91a94
+  ) { }
 
   ngOnInit(): void {
     this.subscription = this.authenticationService
@@ -85,15 +82,12 @@
     this.router.navigate(['/latest']);
   }
 
-<<<<<<< HEAD
   goToMyDetails() {
-    this.router.navigate(['/me'], {relativeTo: this.route})
+    this.router.navigate(['/me'], { relativeTo: this.route })
   }
 
-=======
   logout() {
     this.authenticationService.logout();
     setTimeout(() => (this.currentUser = null), 500);
   }
->>>>>>> 88d91a94
 }