import { Component, OnInit, OnDestroy } from '@angular/core';
import { FormControl, FormGroup } from '@angular/forms';
import { MatDialog } from '@angular/material/dialog';
import { ActivatedRoute, Router } from '@angular/router';
import { User } from 'src/generated/graphql';
import { LoginDialogComponent } from './login-dialog/login-dialog.component';
import { SignUpDialogComponent } from './sign-up-dialog/sign-up-dialog.component';
import { AuthenticationService } from '../../services/authentication.service';
import { Subscription } from 'rxjs';

enum State {
  INIT,
  LOADING,
  ERROR,
  SUCCESS,
  ERROR_NOT_UNIQUE,
}
@Component({
  selector: 'sd-header',
  templateUrl: './header.component.html',
  styleUrls: ['./header.component.scss'],
})
export class HeaderComponent implements OnInit, OnDestroy {
  state = State.INIT;

  currentUser: User;
  searchFormGroup: FormGroup;
  private subscription: Subscription;

  constructor(
    public dialog: MatDialog,
    private router: Router,
<<<<<<< HEAD
    private route: ActivatedRoute) {}
=======
    private authenticationService: AuthenticationService
  ) {}
>>>>>>> d0003014

  ngOnInit(): void {
    this.subscription = this.authenticationService
      .getUserObservable()
      .subscribe((u) => {
        if (u == null) {
          return;
        }

        u.then((user) => {
          this.currentUser = user;
          this.state = State.SUCCESS;
        }).catch((error) => (this.state = State.ERROR));
      });

    this.searchFormGroup = new FormGroup({
      search: new FormControl(''),
    });
  }

  ngOnDestroy(): void {
    this.subscription.unsubscribe();
  }

  openLoginDialog() {
    this.dialog.open(LoginDialogComponent, {
      disableClose: true,
    });
  }

  openSignUpDialog() {
    this.dialog.open(SignUpDialogComponent, {
      disableClose: true,
    });
  }

  goToSearch() {
    this.router.navigate(['/search']);
  }

  search() {
    const query = this.searchFormGroup.value.search;
    this.router.navigate(['/search', { q: query }]);
  }

  goHome() {
    this.router.navigate(['/latest']);
  }

<<<<<<< HEAD
  goToMyDetails() {
    this.router.navigate(['/me'], {relativeTo: this.route})
  }

=======
  logout() {
    this.authenticationService.logout();
    setTimeout(() => (this.currentUser = null), 500);
  }
>>>>>>> d0003014
}<|MERGE_RESOLUTION|>--- conflicted
+++ resolved
@@ -30,12 +30,8 @@
   constructor(
     public dialog: MatDialog,
     private router: Router,
-<<<<<<< HEAD
-    private route: ActivatedRoute) {}
-=======
-    private authenticationService: AuthenticationService
-  ) {}
->>>>>>> d0003014
+    private route: ActivatedRoute,
+    private authenticationService: AuthenticationService) {}
 
   ngOnInit(): void {
     this.subscription = this.authenticationService
@@ -85,15 +81,12 @@
     this.router.navigate(['/latest']);
   }
 
-<<<<<<< HEAD
   goToMyDetails() {
     this.router.navigate(['/me'], {relativeTo: this.route})
   }
 
-=======
   logout() {
     this.authenticationService.logout();
     setTimeout(() => (this.currentUser = null), 500);
   }
->>>>>>> d0003014
 }