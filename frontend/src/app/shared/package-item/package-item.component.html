--- conflicted
+++ resolved
@@ -1,26 +1,3 @@
-<<<<<<< HEAD
-<mat-card class="package-item my-3" (click)="goToComponent()">
-    <mat-card-content>
-        <div class="d-flex">
-            <div class="d-flex align-items-start img-cover">
-                <app-avatar class="align-top user-img" [user]="item.creator" [size]="40"> </app-avatar>
-            </div>
-            <div class="text-left">
-                <div
-                    class="ml-2 package-privacy"
-                    *ngIf="this.item?.myPermissions?.includes('MANAGE')"
-                    [class.public-text]="item?.isPublic"
-                    [class.not-public-text]="!item?.isPublic"
-                >
-                    {{ item?.isPublic ? "public" : "not public" }}
-                </div>
-                <div class="package-identifier mb-2 ml-2">
-                    {{ item.identifier.catalogSlug }}/{{ item.identifier.packageSlug }}
-                </div>
-                <div class="flex-1 ml-2">
-                    <div class="package-description">
-                        {{ truncatedDescription }}
-=======
 <div class="container">
     <mat-card class="package-item my-3" (click)="goToComponent()">
         <mat-card-content>
@@ -30,7 +7,7 @@
                         <div class="d-flex align-items-start img-cover">
                             <app-avatar class="align-top user-img" [user]="item.creator" [size]="40"> </app-avatar>
                         </div>
-                        <div>
+                        <div class="text-left">
                             <div
                                 class="ml-2 package-privacy"
                                 *ngIf="this.item?.myPermissions?.includes('MANAGE')"
@@ -48,7 +25,6 @@
                                 </div>
                             </div>
                         </div>
->>>>>>> 4cd4922d
                     </div>
                 </div>
                 <div class="ml-auto bd-highlight align-self-center package-btn">
