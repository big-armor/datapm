<div class="container">
    <div class="row">
        <div class="col-md-12 p-0" id="deleteUser">
            <div mat-dialog-title id="contentTitle">{{ title }}</div>
            <mat-dialog-content id="contentBorder">
                <div class="description" *ngIf="warning">
                    <h4>{{ warning }}</h4>
                </div>
                <div class="content">
                    <p [innerHTML]="content"></p>

                    <div *ngIf="showConfirmationInputField">
                        <div>
                            Type <span class="slug">{{ confirmationInputFieldRequiredValue }}</span> here
                        </div>

                        <div class="one-line-input py-3">
                            <input matInput [(ngModel)]="confirmationInputFieldValue" autocomplete="off" />
                        </div>
                    </div>
                </div>
            </mat-dialog-content>

            <div mat-dialog-actions class="d-flex justify-content-between mb-12">
                <button mat-button mat-dialog-close class="btn-close">Cancel</button>
                <button mat-button class="btn-delete" (click)="confirm()" [disabled]="shouldDisableConfirmButton">
                    Delete
                </button>
            </div>
        </div>
<<<<<<< HEAD
    </mat-dialog-content>

    <div class="spacer"></div>
    <mat-dialog-actions>
        <button
            mat-button
            [disabled]="shouldDisableConfirmButton"
            (click)="confirm()"
            class="mat-flat-button confirm-button"
        >
            Confirm
        </button>
        <button mat-button (click)="close()" class="mat-flat-button cancel-button">Cancel</button>
    </mat-dialog-actions>
=======
    </div>
>>>>>>> 96111377
</div><|MERGE_RESOLUTION|>--- conflicted
+++ resolved
@@ -28,22 +28,5 @@
                 </button>
             </div>
         </div>
-<<<<<<< HEAD
-    </mat-dialog-content>
-
-    <div class="spacer"></div>
-    <mat-dialog-actions>
-        <button
-            mat-button
-            [disabled]="shouldDisableConfirmButton"
-            (click)="confirm()"
-            class="mat-flat-button confirm-button"
-        >
-            Confirm
-        </button>
-        <button mat-button (click)="close()" class="mat-flat-button cancel-button">Cancel</button>
-    </mat-dialog-actions>
-=======
     </div>
->>>>>>> 96111377
 </div>