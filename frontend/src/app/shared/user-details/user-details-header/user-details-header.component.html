<app-cover [username]="user?.username" id="profileCover"></app-cover>
<div class="row pl-2" *ngIf="user" id="detailsHeader">
    <div class="col-lg-9 col-xs-12">
        <div class="d-flex user-header">
            <div class="p-2">
                <app-avatar class="user-img" [user]="user" [size]="74"></app-avatar>
            </div>
            <div class="p-2 align-self-center" [class.not-current-user]="!isCurrentUser">
                <span *ngIf="user.firstName && user.lastName && (user.nameIsPublic || isCurrentUser)">
                    <span class="package-details-title font-22">{{ user | username }}</span>
                    <span *ngIf="user.nameIsPublic" class="public-text">(public)</span>
                    <span *ngIf="!user.nameIsPublic" class="not-public-text">(not public)</span><br />
                </span>

                <div class="username dpm-text-body my-2">
                    <span [class.package-details-title]="!user.firstName && !user.lastName">{{
                        "@" + user.username
                    }}</span>
                    <span class="public-text">(public)</span>
                </div>
            </div>
        </div>
        <div class="px-3 pt-1">
            <div *ngIf="user.website && (user.websiteIsPublic || isCurrentUser)" class="pb-1">
                <span class="social-link">
<<<<<<< HEAD
                    <a target="_blank" class="color-info" href="{{ user.website }}">{{ user.website }}</a>
                    <span *ngIf="user.websiteIsPublic" class="public-text">(public)</span>
                    <span *ngIf="!user.websiteIsPublic" class="not-public-text">(not public)</span>
=======
                    <a target="_blank" href="{{ user.website }}">{{ user.website }}</a>
                    <span *ngIf="user.websiteIsPublic && isCurrentUser" class="public-text">(public)</span>
                    <span *ngIf="!user.websiteIsPublic && isCurrentUser" class="not-public-text">(not public)</span>
>>>>>>> aaf36d73
                </span>
            </div>

            <div class="py-1">
                <span class="social-link" *ngIf="user.emailAddressIsPublic || isCurrentUser">
                    <a target="_blank" href="mailto:{{ user.emailAddress }}" class="social-img">
                        <img src="/assets/images/envelope.png" width="24" alt="email" />
                    </a>
                    <span *ngIf="user.emailAddressIsPublic && isCurrentUser" class="public-text">(public)</span>
                    <span *ngIf="!user.emailAddressIsPublic && isCurrentUser" class="not-public-text"
                        >(not public)</span
                    >
                </span>

                <span class="social-link" *ngIf="user.twitterHandle && (user.twitterHandleIsPublic || isCurrentUser)">
                    <a target="_blank" href="https://twitter.com/{{ user.twitterHandle }}" class="social-img">
                        <img src="/assets/images/twitter.png" style="opacity: 0.8" width="24" alt="twitter" />
                    </a>
                    <span *ngIf="user.twitterHandleIsPublic && isCurrentUser" class="public-text">(public)</span>
                    <span *ngIf="!user.twitterHandleIsPublic && isCurrentUser" class="not-public-text"
                        >(not public)</span
                    >
                </span>

                <span class="social-link" *ngIf="user.gitHubHandle && (user.gitHubHandleIsPublic || isCurrentUser)">
                    <a target="_blank" href="https://github.com/{{ user.gitHubHandle }}" class="social-img">
                        <img src="/assets/images/github.png" style="opacity: 0.8" width="24" alt="twitter" />
                    </a>
                    <span *ngIf="user.gitHubHandleIsPublic && isCurrentUser" class="public-text">(public)</span>
                    <span *ngIf="!user.gitHubHandleIsPublic && isCurrentUser" class="not-public-text"
                        >(not public)</span
                    >
                </span>
            </div>

            <p class="package-dark-gray">
                {{ user.description }}
            </p>
        </div>
    </div>
    <div class="col-lg-4 col-xs-12 contact-info"><!-- future follow button--></div>
</div><|MERGE_RESOLUTION|>--- conflicted
+++ resolved
@@ -23,15 +23,9 @@
         <div class="px-3 pt-1">
             <div *ngIf="user.website && (user.websiteIsPublic || isCurrentUser)" class="pb-1">
                 <span class="social-link">
-<<<<<<< HEAD
-                    <a target="_blank" class="color-info" href="{{ user.website }}">{{ user.website }}</a>
-                    <span *ngIf="user.websiteIsPublic" class="public-text">(public)</span>
-                    <span *ngIf="!user.websiteIsPublic" class="not-public-text">(not public)</span>
-=======
                     <a target="_blank" href="{{ user.website }}">{{ user.website }}</a>
                     <span *ngIf="user.websiteIsPublic && isCurrentUser" class="public-text">(public)</span>
                     <span *ngIf="!user.websiteIsPublic && isCurrentUser" class="not-public-text">(not public)</span>
->>>>>>> aaf36d73
                 </span>
             </div>
 
@@ -48,7 +42,7 @@
 
                 <span class="social-link" *ngIf="user.twitterHandle && (user.twitterHandleIsPublic || isCurrentUser)">
                     <a target="_blank" href="https://twitter.com/{{ user.twitterHandle }}" class="social-img">
-                        <img src="/assets/images/twitter.png" style="opacity: 0.8" width="24" alt="twitter" />
+                        <img src="/assets/images/twitter.png" style="opacity: 0.8;" width="24" alt="twitter" />
                     </a>
                     <span *ngIf="user.twitterHandleIsPublic && isCurrentUser" class="public-text">(public)</span>
                     <span *ngIf="!user.twitterHandleIsPublic && isCurrentUser" class="not-public-text"
@@ -58,7 +52,7 @@
 
                 <span class="social-link" *ngIf="user.gitHubHandle && (user.gitHubHandleIsPublic || isCurrentUser)">
                     <a target="_blank" href="https://github.com/{{ user.gitHubHandle }}" class="social-img">
-                        <img src="/assets/images/github.png" style="opacity: 0.8" width="24" alt="twitter" />
+                        <img src="/assets/images/github.png" style="opacity: 0.8;" width="24" alt="twitter" />
                     </a>
                     <span *ngIf="user.gitHubHandleIsPublic && isCurrentUser" class="public-text">(public)</span>
                     <span *ngIf="!user.gitHubHandleIsPublic && isCurrentUser" class="not-public-text"
