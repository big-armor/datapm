<div class="container">
    <div class="row">
        <div class="col-md-12">
            <div id="myCollections" class="big-div-collection">
                <div class="mb-3">
                    <div *ngIf="state === State.SUCCESS">
                        <div class="text-main-title col-md-12 no-pd-mobile">
                            {{ isCurrentUser ? "My Collections" : "Collections" }}
                        </div>
                        <ng-container *ngIf="collections.length === 0">
                            <div class="mb-3 col-lg-8 no-pd-mobile">
                                <span *ngIf="isCurrentUser" class="text-dark-gray"
                                    >Create collections to organize and share data sets you discover.
                                </span>
                                <span *ngIf="!isCurrentUser" class="text-dark-gray"
                                    >Either <span style="font-weight: 500">{{ username }}</span> has not created a
                                    collection, or you do not have permission to view of any of the collections they
                                    have created.
                                </span>

                                <a target="_blank" href="/docs/concepts/collections">
                                    <span style="font-size: 13px">Learn more about collections.</span>
                                </a>
                            </div>
                            <div class="col-md-12 no-pd-mobile my-3" *ngIf="isCurrentUser">
                                <a class="app-outlined-button" (click)="createCollection()">Create A Collection</a>
                            </div>
                        </ng-container>

                        <div *ngIf="collections.length > 0">
                            <div class="mb-3 col-lg-8 no-pd-mobile">
                                <p>
                                    <span *ngIf="isCurrentUser" class="text-dark-gray">
                                        Create collections to organize and share data sets you discover.
                                    </span>
                                    <span *ngIf="!isCurrentUser" class="text-dark-gray">
                                        Collections of data created by
                                        <span style="font-weight: 500">{{ username }}</span
                                        >.
                                    </span>
                                    <a target="_blank" href="/docs/concepts/collections">
                                        <span style="font-size: 13px"> Learn more about collections.</span>
                                    </a>
                                </p>
                            </div>

                            <div class="mb-4 col-md-12 no-pd-mobile" *ngIf="state !== State.LOADING && isCurrentUser">
                                <a class="app-outlined-button" (click)="createCollection()">Create A Collection</a>
                            </div>

                            <div class="col-lg-10 col-md-12 no-pd-mobile">
                                <mat-card
                                    class="box-line my-3"
                                    (click)="goToCollection(collection)"
                                    *ngFor="let collection of collections"
                                >
<<<<<<< HEAD
                                    <!-- Label column -->
                                    <ng-container matColumnDef="name">
                                        <th scope="col" mat-header-cell *matHeaderCellDef>Name</th>
                                        <td class="table-content" mat-cell *matCellDef="let collection">
                                            <a
                                                class="color-info"
                                                [routerLink]="['/collection/' + collection.identifier.collectionSlug]"
                                                >{{ collection.name }}</a
                                            >
                                        </td>
                                    </ng-container>

                                    <ng-container matColumnDef="permission">
                                        <th scope="col" mat-header-cell *matHeaderCellDef>Permission</th>
                                        <td class="table-content" mat-cell *matCellDef="let collection">
                                            {{ collectionPermission(collection) }}
                                        </td>
                                    </ng-container>

                                    <ng-container matColumnDef="public">
                                        <th scope="col" mat-header-cell *matHeaderCellDef>Public</th>
                                        <td class="table-content" mat-cell *matCellDef="let collection">
                                            <mat-slide-toggle
                                                class="app-slide-toggle"
                                                [(ngModel)]="collection.isPublic"
                                                [disabled]="!collection.myPermissions.includes('MANAGE')"
                                                (change)="updateCollectionVisibility(collection, $event.checked)"
                                            >
                                            </mat-slide-toggle>
                                        </td>
                                    </ng-container>

                                    <!-- Actions column -->
                                    <ng-container matColumnDef="actions">
                                        <th scope="col" mat-header-cell *matHeaderCellDef>Actions</th>
                                        <td mat-cell *matCellDef="let collection">
                                            <a class="app-outlined-button mr-3" (click)="editCollection(collection)"
                                                >Edit</a
                                            >
                                            <a class="app-outlined-button" (click)="deleteCollection(collection)"
                                                ><span class="delete-txt">Delete</span></a
                                            >
                                        </td>
                                    </ng-container>

                                    <tr mat-header-row *matHeaderRowDef="columnsToDisplay"></tr>
                                    <tr mat-row *matRowDef="let row; columns: columnsToDisplay"></tr>
                                </table>
=======
                                    <mat-card-content>
                                        <div class="d-flex bd-highlight d-flex align-items-center">
                                            <div class="p-2 flex-grow-1 bd-highlight">
                                                <div
                                                    [class.public-text]="collection?.isPublic"
                                                    [class.not-public-text]="!collection?.isPublic"
                                                >
                                                    {{ collection.isPublic ? "public" : "not public" }}
                                                </div>
                                                <a class="box-name">{{ collection.name }}</a>
                                                <div class="text-light-gray">{{ collection.description }}</div>
                                            </div>
                                            <div class="p-2 bd-highlight">
                                                <a
                                                    class="app-outlined-button mr-2"
                                                    (click)="editCollection($event, collection)"
                                                    >Edit</a
                                                >
                                                <a
                                                    class="app-outlined-button"
                                                    (click)="deleteCollection($event, collection)"
                                                    ><span class="delete-txt">Delete</span>
                                                </a>
                                            </div>
                                        </div>
                                    </mat-card-content>
                                </mat-card>
>>>>>>> 96b363b1
                            </div>
                        </div>
                    </div>

                    <div class="loading-container" *ngIf="state === State.LOADING">
                        <mat-spinner [diameter]="40"></mat-spinner>
                    </div>
                </div>
            </div>
        </div>
    </div>
</div><|MERGE_RESOLUTION|>--- conflicted
+++ resolved
@@ -54,56 +54,6 @@
                                     (click)="goToCollection(collection)"
                                     *ngFor="let collection of collections"
                                 >
-<<<<<<< HEAD
-                                    <!-- Label column -->
-                                    <ng-container matColumnDef="name">
-                                        <th scope="col" mat-header-cell *matHeaderCellDef>Name</th>
-                                        <td class="table-content" mat-cell *matCellDef="let collection">
-                                            <a
-                                                class="color-info"
-                                                [routerLink]="['/collection/' + collection.identifier.collectionSlug]"
-                                                >{{ collection.name }}</a
-                                            >
-                                        </td>
-                                    </ng-container>
-
-                                    <ng-container matColumnDef="permission">
-                                        <th scope="col" mat-header-cell *matHeaderCellDef>Permission</th>
-                                        <td class="table-content" mat-cell *matCellDef="let collection">
-                                            {{ collectionPermission(collection) }}
-                                        </td>
-                                    </ng-container>
-
-                                    <ng-container matColumnDef="public">
-                                        <th scope="col" mat-header-cell *matHeaderCellDef>Public</th>
-                                        <td class="table-content" mat-cell *matCellDef="let collection">
-                                            <mat-slide-toggle
-                                                class="app-slide-toggle"
-                                                [(ngModel)]="collection.isPublic"
-                                                [disabled]="!collection.myPermissions.includes('MANAGE')"
-                                                (change)="updateCollectionVisibility(collection, $event.checked)"
-                                            >
-                                            </mat-slide-toggle>
-                                        </td>
-                                    </ng-container>
-
-                                    <!-- Actions column -->
-                                    <ng-container matColumnDef="actions">
-                                        <th scope="col" mat-header-cell *matHeaderCellDef>Actions</th>
-                                        <td mat-cell *matCellDef="let collection">
-                                            <a class="app-outlined-button mr-3" (click)="editCollection(collection)"
-                                                >Edit</a
-                                            >
-                                            <a class="app-outlined-button" (click)="deleteCollection(collection)"
-                                                ><span class="delete-txt">Delete</span></a
-                                            >
-                                        </td>
-                                    </ng-container>
-
-                                    <tr mat-header-row *matHeaderRowDef="columnsToDisplay"></tr>
-                                    <tr mat-row *matRowDef="let row; columns: columnsToDisplay"></tr>
-                                </table>
-=======
                                     <mat-card-content>
                                         <div class="d-flex bd-highlight d-flex align-items-center">
                                             <div class="p-2 flex-grow-1 bd-highlight">
@@ -117,21 +67,28 @@
                                                 <div class="text-light-gray">{{ collection.description }}</div>
                                             </div>
                                             <div class="p-2 bd-highlight">
-                                                <a
+                                                <span class="mr-2"
+                                                    >{{ collectionPermission(collection) }} Permission</span
+                                                >
+
+                                                <button
                                                     class="app-outlined-button mr-2"
+                                                    [disabled]="!collection.myPermissions.includes('EDIT')"
                                                     (click)="editCollection($event, collection)"
-                                                    >Edit</a
                                                 >
-                                                <a
+                                                    Edit
+                                                </button>
+                                                <button
                                                     class="app-outlined-button"
+                                                    [disabled]="!collection.myPermissions.includes('MANAGE')"
                                                     (click)="deleteCollection($event, collection)"
-                                                    ><span class="delete-txt">Delete</span>
-                                                </a>
+                                                >
+                                                    <span class="delete-txt">Delete</span>
+                                                </button>
                                             </div>
                                         </div>
                                     </mat-card-content>
                                 </mat-card>
->>>>>>> 96b363b1
                             </div>
                         </div>
                     </div>
