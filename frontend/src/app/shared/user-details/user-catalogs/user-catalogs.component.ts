--- conflicted
+++ resolved
@@ -88,14 +88,9 @@
             });
     }
 
-<<<<<<< HEAD
-    public deleteCatalog(catalog: Catalog): void {
+    public deleteCatalog(ev: Event, catalog: Catalog): void {
+        ev.stopPropagation();
         if (!this.canManageCatalog(catalog)) {
-=======
-    public deleteCatalog(ev, catalog: Catalog): void {
-        ev.stopPropagation();
-        if (!this.canModifyCatalog(catalog)) {
->>>>>>> 96b363b1
             return;
         }
 
@@ -116,12 +111,8 @@
         });
     }
 
-<<<<<<< HEAD
-    public editCatalog(catalog: Catalog): void {
-=======
-    public editCatalog(ev, catalog: Catalog): void {
+    public editCatalog(ev: Event, catalog: Catalog): void {
         ev.stopPropagation();
->>>>>>> 96b363b1
         if (!this.canModifyCatalog(catalog)) {
             return;
         }
@@ -141,7 +132,6 @@
     }
 
     public canModifyCatalog(catalog: Catalog): boolean {
-<<<<<<< HEAD
         return (
             catalog &&
             catalog.identifier.catalogSlug !== this.username &&
@@ -151,9 +141,6 @@
 
     public canManageCatalog(catalog: Catalog): boolean {
         return catalog && catalog.myPermissions?.includes(Permission.MANAGE);
-=======
-        return catalog.identifier.catalogSlug && catalog.identifier.catalogSlug !== this.username;
->>>>>>> 96b363b1
     }
 
     public updateCatalogVisibility(catalog: Catalog, changeEvent: MatSlideToggleChange): void {
