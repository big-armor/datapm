import { NgModule } from '@angular/core';
import { Routes, RouterModule, UrlSegment, Route } from '@angular/router';
import { CatalogDetailsComponent } from './catalog-details/catalog-details.component';
import { LoginComponent } from './login/login.component';
import { SignupComponent } from './signup/signup.component';
import { MyAccountComponent } from './my-account/my-account.component';
import { AuthGuard } from './helpers/auth-guard';
import { PackageDetailComponent } from './package-detail/package-detail.component';
<<<<<<< HEAD
import { HomepageComponent } from './homepage/homepage.component';

const staticRoutes:Route[] = [
  {
    path: '',
    redirectTo: "/homepage",
    pathMatch: "full"
  },
  {
    path:'homepage',
    component: HomepageComponent
=======
import { SearchComponent } from './search/search.component';

const staticRoutes:Route[] = [
  {
    path: "search",
    component: SearchComponent
>>>>>>> 9af89836
  },
  {
    path: "login",
    component: LoginComponent
  },
  {
    path: "signup",
    component: SignupComponent
  },
  {
    path: "me",
    component: MyAccountComponent,
    canActivate: [AuthGuard]
  },
  {
    path: ":catalogSlug",
    component: CatalogDetailsComponent
  },
  {
    path: ":catalogSlug/:packageSlug",
    component: PackageDetailComponent
  }
]


@NgModule({
  providers: [AuthGuard],
  imports: [RouterModule.forRoot(staticRoutes)],
  exports: [RouterModule]
})
export class AppRoutingModule {


}<|MERGE_RESOLUTION|>--- conflicted
+++ resolved
@@ -6,8 +6,8 @@
 import { MyAccountComponent } from './my-account/my-account.component';
 import { AuthGuard } from './helpers/auth-guard';
 import { PackageDetailComponent } from './package-detail/package-detail.component';
-<<<<<<< HEAD
 import { HomepageComponent } from './homepage/homepage.component';
+import { SearchComponent } from './search/search.component';
 
 const staticRoutes:Route[] = [
   {
@@ -18,14 +18,10 @@
   {
     path:'homepage',
     component: HomepageComponent
-=======
-import { SearchComponent } from './search/search.component';
-
-const staticRoutes:Route[] = [
+  },
   {
     path: "search",
     component: SearchComponent
->>>>>>> 9af89836
   },
   {
     path: "login",
