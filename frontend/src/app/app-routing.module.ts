--- conflicted
+++ resolved
@@ -29,17 +29,10 @@
         path: "",
         loadChildren: () => import("./auth-callbacks/auth-callbacks.module").then((m) => m.AuthCallbacksModule)
     },
-<<<<<<< HEAD
     {
         path: "",
         loadChildren: () => import("./catalog/catalog.module").then((m) => m.CatalogModule)
     },
-=======
-    // {
-    //     path: "",
-    //     loadChildren: () => import("./catalog/catalog.module").then((m) => m.CatalogModule)
-    // },
->>>>>>> fb4b529f
     {
         path: ":catalogSlug/:packageSlug",
         loadChildren: () => import("./package/package.module").then((m) => m.PackageModule)
