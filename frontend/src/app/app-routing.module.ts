<<<<<<< HEAD
import { NgModule } from "@angular/core";
import { Routes, RouterModule, UrlSegment, Route } from "@angular/router";
import { CatalogDetailsComponent } from "./catalog-details/catalog-details.component";
import { LoginComponent } from "./login/login.component";
import { SignupComponent } from "./signup/signup.component";
import { MyAccountComponent } from "./my-account/my-account.component";
import { AuthGuard } from "./helpers/auth-guard";
import { PackageDetailComponent } from "./package/package-detail/package-detail.component";
import { HomepageComponent } from "./homepage/homepage.component";
import { SearchComponent } from "./search/search.component";
import { TrendingComponent } from "./homepage/trending/trending.component";
import { LatestComponent } from "./homepage/latest/latest.component";
import { FollowingComponent } from "./homepage/following/following.component";
import { PackageComponent } from "./package/package.component";
import { PackageVersionComponent } from "./package/package-version/package-version.component";
import { PackageSchemaComponent } from "./package/package-schema/package-schema.component";
import { DetailsComponent } from "./my-account/details/details.component";
import { PackagesComponent } from "./my-account/packages/packages.component";
import { ActivityComponent } from "./my-account/activity/activity.component";
=======
import { NgModule } from '@angular/core';
import { Routes, RouterModule, UrlSegment, Route } from '@angular/router';
import { CatalogDetailsComponent } from './catalog-details/catalog-details.component';
import { MyAccountComponent } from './my-account/my-account.component';
import { AuthGuard } from './helpers/auth-guard';
import { PackageDetailComponent } from './package/package-detail/package-detail.component';
import { HomepageComponent } from './homepage/homepage.component';
import { SearchComponent } from './search/search.component';
import { TrendingComponent } from './homepage/trending/trending.component';
import { LatestComponent } from './homepage/latest/latest.component';
import { FollowingComponent } from './homepage/following/following.component';
import { PackageComponent } from './package/package.component';
import { PackageVersionComponent } from './package/package-version/package-version.component';
import { PackageSchemaComponent } from './package/package-schema/package-schema.component';
import { DetailsComponent } from './my-account/details/details.component';
import { PackagesComponent } from './my-account/packages/packages.component';
import { ActivityComponent } from './my-account/activity/activity.component';

const staticRoutes:Route[] = [
  {
    path:'',
    component: HomepageComponent,
    children:[
      {
        path: '',
        redirectTo: "latest",
        pathMatch: "full"
      },
      // {
      //   path:'trending',
      //   component: TrendingComponent
      // },
      {
        path:'latest',
        component: LatestComponent
      },
      // {
      //   path:'following',
      //   component: FollowingComponent
      // },
    ]
  },
  {
    path: 'search',
    component: SearchComponent
  },
  {
    path: "me",
    component: MyAccountComponent,
    canActivate: [AuthGuard],
    children: [
      {
        path: 'details',
        redirectTo: "",
        pathMatch: "full"
      },
      {
        path: "",
        component: DetailsComponent
      },
      {
        path: "packages",
        component: PackagesComponent
      },
      {
        path: "activity",
        component: ActivityComponent
      },
    ]
  },
  {
    path: ":catalogSlug",
    component: CatalogDetailsComponent
  },
  {
    path:":catalogSlug/:packageSlug",
    component: PackageComponent,
    children: [
      {
        path: "package-details",
        redirectTo: "",
        component: PackageDetailComponent
      },
      {
        path: "",
        component: PackageDetailComponent
      },
      {
        path: "version",
        component: PackageVersionComponent
      },
      {
        path: "schema",
        component: PackageSchemaComponent
      }
    ]
  }
]
>>>>>>> d8872b73

const staticRoutes: Route[] = [
	{
		path: "",
		component: HomepageComponent,
		children: [
			{
				path: "",
				redirectTo: "latest",
				pathMatch: "full"
			},
			// {
			//   path:'trending',
			//   component: TrendingComponent
			// },
			{
				path: "latest",
				component: LatestComponent
			}
			// {
			//   path:'following',
			//   component: FollowingComponent
			// },
		]
	},
	{
		path: "search",
		component: SearchComponent
	},
	{
		path: "login",
		component: LoginComponent
	},
	{
		path: "signup",
		component: SignupComponent
	},
	{
		path: "me",
		component: MyAccountComponent,
		canActivate: [AuthGuard],
		children: [
			{
				path: "details",
				redirectTo: "",
				pathMatch: "full"
			},
			{
				path: "",
				component: DetailsComponent
			},
			{
				path: "packages",
				component: PackagesComponent
			},
			{
				path: "activity",
				component: ActivityComponent
			}
		]
	},
	{
		path: ":catalogSlug",
		component: CatalogDetailsComponent
	},
	{
		path: ":catalogSlug/:packageSlug",
		component: PackageComponent,
		children: [
			{
				path: "package-details",
				redirectTo: "",
				component: PackageDetailComponent
			},
			{
				path: "",
				component: PackageDetailComponent
			},
			{
				path: "version",
				component: PackageVersionComponent
			},
			{
				path: "schema",
				component: PackageSchemaComponent
			}
		]
	}
];

@NgModule({
	providers: [AuthGuard],
	imports: [RouterModule.forRoot(staticRoutes)],
	exports: [RouterModule]
})
export class AppRoutingModule {}<|MERGE_RESOLUTION|>--- conflicted
+++ resolved
@@ -1,9 +1,6 @@
-<<<<<<< HEAD
 import { NgModule } from "@angular/core";
 import { Routes, RouterModule, UrlSegment, Route } from "@angular/router";
 import { CatalogDetailsComponent } from "./catalog-details/catalog-details.component";
-import { LoginComponent } from "./login/login.component";
-import { SignupComponent } from "./signup/signup.component";
 import { MyAccountComponent } from "./my-account/my-account.component";
 import { AuthGuard } from "./helpers/auth-guard";
 import { PackageDetailComponent } from "./package/package-detail/package-detail.component";
@@ -18,106 +15,6 @@
 import { DetailsComponent } from "./my-account/details/details.component";
 import { PackagesComponent } from "./my-account/packages/packages.component";
 import { ActivityComponent } from "./my-account/activity/activity.component";
-=======
-import { NgModule } from '@angular/core';
-import { Routes, RouterModule, UrlSegment, Route } from '@angular/router';
-import { CatalogDetailsComponent } from './catalog-details/catalog-details.component';
-import { MyAccountComponent } from './my-account/my-account.component';
-import { AuthGuard } from './helpers/auth-guard';
-import { PackageDetailComponent } from './package/package-detail/package-detail.component';
-import { HomepageComponent } from './homepage/homepage.component';
-import { SearchComponent } from './search/search.component';
-import { TrendingComponent } from './homepage/trending/trending.component';
-import { LatestComponent } from './homepage/latest/latest.component';
-import { FollowingComponent } from './homepage/following/following.component';
-import { PackageComponent } from './package/package.component';
-import { PackageVersionComponent } from './package/package-version/package-version.component';
-import { PackageSchemaComponent } from './package/package-schema/package-schema.component';
-import { DetailsComponent } from './my-account/details/details.component';
-import { PackagesComponent } from './my-account/packages/packages.component';
-import { ActivityComponent } from './my-account/activity/activity.component';
-
-const staticRoutes:Route[] = [
-  {
-    path:'',
-    component: HomepageComponent,
-    children:[
-      {
-        path: '',
-        redirectTo: "latest",
-        pathMatch: "full"
-      },
-      // {
-      //   path:'trending',
-      //   component: TrendingComponent
-      // },
-      {
-        path:'latest',
-        component: LatestComponent
-      },
-      // {
-      //   path:'following',
-      //   component: FollowingComponent
-      // },
-    ]
-  },
-  {
-    path: 'search',
-    component: SearchComponent
-  },
-  {
-    path: "me",
-    component: MyAccountComponent,
-    canActivate: [AuthGuard],
-    children: [
-      {
-        path: 'details',
-        redirectTo: "",
-        pathMatch: "full"
-      },
-      {
-        path: "",
-        component: DetailsComponent
-      },
-      {
-        path: "packages",
-        component: PackagesComponent
-      },
-      {
-        path: "activity",
-        component: ActivityComponent
-      },
-    ]
-  },
-  {
-    path: ":catalogSlug",
-    component: CatalogDetailsComponent
-  },
-  {
-    path:":catalogSlug/:packageSlug",
-    component: PackageComponent,
-    children: [
-      {
-        path: "package-details",
-        redirectTo: "",
-        component: PackageDetailComponent
-      },
-      {
-        path: "",
-        component: PackageDetailComponent
-      },
-      {
-        path: "version",
-        component: PackageVersionComponent
-      },
-      {
-        path: "schema",
-        component: PackageSchemaComponent
-      }
-    ]
-  }
-]
->>>>>>> d8872b73
 
 const staticRoutes: Route[] = [
 	{
@@ -146,14 +43,6 @@
 	{
 		path: "search",
 		component: SearchComponent
-	},
-	{
-		path: "login",
-		component: LoginComponent
-	},
-	{
-		path: "signup",
-		component: SignupComponent
 	},
 	{
 		path: "me",
