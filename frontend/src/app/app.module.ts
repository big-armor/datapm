--- conflicted
+++ resolved
@@ -33,17 +33,13 @@
         ReactiveFormsModule,
         FormsModule,
         SharedModule,
-<<<<<<< HEAD
         UiModule,
-        MarkdownModule.forRoot(),
-=======
         MarkdownModule.forRoot({
             markedOptions: {
                 provide: MarkedOptions,
                 useFactory: buildMarkedOptionsFactory
             }
         }),
->>>>>>> 885ed8ac
         AngularSimplemdeModule
     ],
     providers: [{ provide: MAT_RIPPLE_GLOBAL_OPTIONS, useValue: globalRippleConfig }],
