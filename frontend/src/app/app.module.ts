import { BrowserModule } from "@angular/platform-browser";
import { NgModule } from "@angular/core";
import { HttpClientModule } from "@angular/common/http";
import { FormsModule, ReactiveFormsModule } from "@angular/forms";
import { BrowserAnimationsModule } from "@angular/platform-browser/animations";
import { MarkdownModule } from "ngx-markdown";

import { AppRoutingModule } from "./app-routing.module";
import { AppComponent } from "./app.component";
import { UiModule } from "./ui.module";
import { GraphQLModule } from "./graphql.module";
import { SharedModule } from "./shared/shared.module";
import { MAT_RIPPLE_GLOBAL_OPTIONS, RippleGlobalOptions } from "@angular/material/core";
import { AngularSimplemdeModule } from "angular-simplemde";

const globalRippleConfig: RippleGlobalOptions = {
    disabled: true,
    animation: {
        enterDuration: 300,
        exitDuration: 0
    }
};

@NgModule({
    declarations: [AppComponent],
    imports: [
        BrowserModule,
        BrowserAnimationsModule,
        AppRoutingModule,
        GraphQLModule,
        HttpClientModule,
        ReactiveFormsModule,
        FormsModule,
        SharedModule,
<<<<<<< HEAD
        UiModule,
        MarkdownModule.forRoot()
=======
        MarkdownModule.forRoot(),
        AngularSimplemdeModule
>>>>>>> 46ebf494
    ],
    providers: [{ provide: MAT_RIPPLE_GLOBAL_OPTIONS, useValue: globalRippleConfig }],
    bootstrap: [AppComponent],
    entryComponents: [],
    schemas: []
})
export class AppModule {}<|MERGE_RESOLUTION|>--- conflicted
+++ resolved
@@ -32,13 +32,9 @@
         ReactiveFormsModule,
         FormsModule,
         SharedModule,
-<<<<<<< HEAD
         UiModule,
-        MarkdownModule.forRoot()
-=======
         MarkdownModule.forRoot(),
         AngularSimplemdeModule
->>>>>>> 46ebf494
     ],
     providers: [{ provide: MAT_RIPPLE_GLOBAL_OPTIONS, useValue: globalRippleConfig }],
     bootstrap: [AppComponent],
