--- conflicted
+++ resolved
@@ -1,9 +1,5 @@
 /* You can add global styles to this file, and also import other style files */
 @import "~bootstrap/dist/css/bootstrap.min.css";
-<<<<<<< HEAD
-@import "~ngx-toastr/toastr";
-=======
->>>>>>> 5eb81546
 
 html,
 body {
