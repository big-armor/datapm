overwrite: true
schema:
<<<<<<< HEAD
  - node_modules/datapm-lib/schema.gql
  - node_modules/datapm-lib/auth-schema.gql
  - node_modules/datapm-lib/user-schema.gql
  - node_modules/datapm-lib/api-key-schema.gql
  - node_modules/datapm-lib/images-schema.gql
=======
    - node_modules/datapm-lib/schema.gql
    - node_modules/datapm-lib/auth-schema.gql
    - node_modules/datapm-lib/user-schema.gql
    - node_modules/datapm-lib/api-key-schema.gql
>>>>>>> 5154ecd8
documents: src/graphql/*.graphql
generates:
    src/generated/graphql.ts:
        plugins:
            - "typescript"
            - "typescript-operations"
            - "typescript-apollo-angular"
        config:
            namingConvention:
                typeNames: keep
                enumValues: upper-case#upperCase<|MERGE_RESOLUTION|>--- conflicted
+++ resolved
@@ -1,17 +1,10 @@
 overwrite: true
 schema:
-<<<<<<< HEAD
-  - node_modules/datapm-lib/schema.gql
-  - node_modules/datapm-lib/auth-schema.gql
-  - node_modules/datapm-lib/user-schema.gql
-  - node_modules/datapm-lib/api-key-schema.gql
-  - node_modules/datapm-lib/images-schema.gql
-=======
     - node_modules/datapm-lib/schema.gql
     - node_modules/datapm-lib/auth-schema.gql
     - node_modules/datapm-lib/user-schema.gql
     - node_modules/datapm-lib/api-key-schema.gql
->>>>>>> 5154ecd8
+    - node_modules/datapm-lib/images-schema.gql
 documents: src/graphql/*.graphql
 generates:
     src/generated/graphql.ts:
