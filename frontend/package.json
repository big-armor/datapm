--- conflicted
+++ resolved
@@ -41,11 +41,7 @@
         "apollo-link-schema": "^1.2.5",
         "bootstrap": "^4.6.0",
         "crypto": "^1.0.1",
-<<<<<<< HEAD
         "datapm-lib": "./../lib/dist",
-=======
-        "datapm-lib": "^0.8.31",
->>>>>>> 4c106c6d
         "graphql-upload": "^11.0.0",
         "jwt-decode": "^2.2.0",
         "ng-table-virtual-scroll": "^1.3.4",
