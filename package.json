--- conflicted
+++ resolved
@@ -1,10 +1,6 @@
 {
     "name": "datapm-registry",
-<<<<<<< HEAD
     "version": "0.32.1",
-=======
-    "version": "0.31.39",
->>>>>>> 2723526e
     "description": "datapm is the easiest way to discover, obtain, manage, and publish data sets. This server acts as a registry (not a repository) of catalogs of packages. Features of datapm-registry include CRUD operations on catalogs and packages, and authorization for each operation. ",
     "main": "backend/dist/index.js",
     "typings": "backend/dist/index.d.ts",
