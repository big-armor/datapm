--- conflicted
+++ resolved
@@ -13,7 +13,7 @@
     "test": "mocha -r ts-node/register test/*.ts",
     "start": "TYPEORM_IS_DIST=true docker-compose -f docker/docker-compose.yml up --build",
     "deploy": "gulp deployDockerImage",
-    "test": "snyk test"
+    "test:snyk": "snyk test"
   },
   "repository": {
     "type": "git",
@@ -43,12 +43,12 @@
     "graphql": "^15.3.0",
     "gulp": "^4.0.2",
     "husky": "^4.3.0",
-<<<<<<< HEAD
     "mocha": "^8.1.3",
     "prettier": "^2.1.2",
     "testcontainers": "^4.3.0",
     "ts-node": "^9.0.0",
-    "typescript": "^4.0.3"
+    "typescript": "^4.0.3",
+    "snyk": "^1.413.2"
   },
   "mocha": {
     "timeout": "300000",
@@ -57,9 +57,5 @@
       "source-map-support/register"
     ],
     "extension": "ts"
-=======
-    "prettier": "^2.1.2",
-    "snyk": "^1.413.2"
->>>>>>> b5b04060
   }
 }