--- conflicted
+++ resolved
@@ -10,15 +10,12 @@
             isPublic
         }
         packages {
-<<<<<<< HEAD
-=======
             creator {
                 username
                 firstName
                 lastName
                 nameIsPublic
             }
->>>>>>> e17aca55
             updatedAt
             identifier {
                 registryURL
@@ -69,15 +66,12 @@
                 catalogSlug
                 packageSlug
             }
-<<<<<<< HEAD
-=======
             creator {
                 username
                 firstName
                 lastName
                 nameIsPublic
             }
->>>>>>> e17aca55
             displayName
             description
             latestVersion {
