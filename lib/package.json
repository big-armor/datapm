--- conflicted
+++ resolved
@@ -1,10 +1,6 @@
 {
     "name": "datapm-lib",
-<<<<<<< HEAD
-    "version": "0.32.5",
-=======
     "version": "0.32.8",
->>>>>>> 72b1e2c8
     "description": "Definitions and utilities for managing datapm package files.",
     "main": "src/main.ts",
     "repository": {
