{
    "name": "datapm-lib",
<<<<<<< HEAD
    "version": "0.6.104",
    "description": "Definitions and utilities for managing datapm package files. ",
=======
    "version": "0.6.105",
    "description": "Definitions and utilities for managing datapm package files.",
>>>>>>> c3332383
    "main": "src/main.js",
    "scripts": {
        "lint": "tslint -p tsconfig.json",
        "pretty-quick": "pretty-quick --pattern \"(src|test)/**/*.ts\"",
        "prebuild": "rm -rf dist",
        "build": "gulp && tsc",
        "postbuild": "npx copy-node-modules ./ dist",
        "test": "gqlint schema.gql && mocha --slow 3000 --timeout 60000 -r ts-node/register test/*.ts"
    },
    "files": [
        "**/*"
    ],
    "author": "Travis Collins",
    "license": "CC-BY-NC-ND-4.0",
    "devDependencies": {
        "@types/chai": "^4.2.14",
        "@types/json-schema": "^7.0.5",
        "@types/mocha": "^8.0.4",
        "@types/node": "^12.19.0",
        "chai": "^4.2.0",
        "gqlint": "^1.8.0",
        "gulp": "^4.0.2",
        "husky": "^4.3.0",
        "mocha": "^8.2.1",
        "prettier": "^2.0.5",
        "pretty-quick": "^3.1.0",
        "ts-lint": "^4.5.1",
        "ts-node": "^9.0.0",
        "tslint-config-prettier": "^1.18.0",
        "typescript": "^3.9.7"
    },
    "dependencies": {
        "@types/semver": "^7.3.4",
        "ajv": "^6.12.6",
        "cross-fetch": "^3.0.6",
        "semver": "^7.3.2"
    },
    "husky": {
        "hooks": {
            "pre-commit": "pretty-quick --staged"
        }
    }
}<|MERGE_RESOLUTION|>--- conflicted
+++ resolved
@@ -1,12 +1,7 @@
 {
     "name": "datapm-lib",
-<<<<<<< HEAD
-    "version": "0.6.104",
-    "description": "Definitions and utilities for managing datapm package files. ",
-=======
     "version": "0.6.105",
     "description": "Definitions and utilities for managing datapm package files.",
->>>>>>> c3332383
     "main": "src/main.js",
     "scripts": {
         "lint": "tslint -p tsconfig.json",
