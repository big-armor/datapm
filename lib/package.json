--- conflicted
+++ resolved
@@ -1,10 +1,6 @@
 {
     "name": "datapm-lib",
-<<<<<<< HEAD
     "version": "0.32.1",
-=======
-    "version": "0.31.39",
->>>>>>> 2723526e
     "description": "Definitions and utilities for managing datapm package files.",
     "main": "src/main.ts",
     "repository": {
