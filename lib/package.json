{
    "name": "datapm-lib",
<<<<<<< HEAD
    "version": "0.6.106",
=======
    "version": "0.6.116",
>>>>>>> e17aca55
    "description": "Definitions and utilities for managing datapm package files.",
    "main": "src/main.js",
    "scripts": {
        "lint": "tslint -p tsconfig.json",
        "pretty-quick": "pretty-quick --pattern \"(src|test)/**/*.ts\"",
        "prebuild": "rm -rf dist",
        "build": "gulp && tsc",
        "postbuild": "npx copy-node-modules ./ dist",
        "test": "gqlint schema.gql && mocha --slow 3000 --timeout 60000 -r ts-node/register test/*.ts"
    },
    "files": [
        "**/*"
    ],
    "author": "Travis Collins",
    "license": "CC-BY-NC-ND-4.0",
    "devDependencies": {
        "@types/chai": "^4.2.14",
        "@types/json-schema": "^7.0.5",
        "@types/mocha": "^8.0.4",
        "@types/node": "^12.19.0",
        "chai": "^4.2.0",
        "gqlint": "^1.8.0",
        "gulp": "^4.0.2",
        "husky": "^4.3.0",
        "mocha": "^8.2.1",
        "prettier": "^2.0.5",
        "pretty-quick": "^3.1.0",
        "ts-lint": "^4.5.1",
        "ts-node": "^9.0.0",
        "tslint-config-prettier": "^1.18.0",
        "typescript": "^3.9.7"
    },
    "dependencies": {
        "@types/semver": "^7.3.4",
        "ajv": "^6.12.6",
        "cross-fetch": "^3.0.6",
        "semver": "^7.3.2"
    },
    "husky": {
        "hooks": {
            "pre-commit": "pretty-quick --staged"
        }
    }
}<|MERGE_RESOLUTION|>--- conflicted
+++ resolved
@@ -1,10 +1,6 @@
 {
     "name": "datapm-lib",
-<<<<<<< HEAD
-    "version": "0.6.106",
-=======
     "version": "0.6.116",
->>>>>>> e17aca55
     "description": "Definitions and utilities for managing datapm package files.",
     "main": "src/main.js",
     "scripts": {
