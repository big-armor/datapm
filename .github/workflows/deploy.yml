name: "Build & Deploy"

on:
    push:

jobs:
<<<<<<< HEAD
  buildAndDeploy:
    name: "Build And Deploy"
    runs-on: ubuntu-latest
    steps:
      - name: Checkout
        uses: actions/checkout@v2

      - name: Print npm verion
        run: npm --version

      - name: Print node verion
        run: node --version

      - name: Install Docker Build Dependencies
        run: npm install gulp

      # - name: Run Prettier linter
      #   uses: wearerequired/lint-action@v1.6.0
      #   with:
      #     github_token: ${{ secrets.github_token }}
      #     prettier: true

      - name: Build Docker Container
        run: npm run build

      - name: Write Credentials file
        if: github.ref == 'refs/heads/master' && github.event_name == 'push'
        run: echo $GOOGLE_CREDENTIALS > gcloud.key
        env:
          PROJECT_ID: data-test-terraform
          GOOGLE_CREDENTIALS: ${{secrets.GOOGLE_APPLICATION_CREDENTIALS}}

      - name: Authenticate to Google Cloud
        if: github.ref == 'refs/heads/master' && github.event_name == 'push'
        run: gcloud auth activate-service-account deployment@datapm-test-terraform.iam.gserviceaccount.com --key-file=gcloud.key

      - name: Authorize Docker
        if: github.ref == 'refs/heads/master' && github.event_name == 'push'
        run: gcloud auth configure-docker --quiet

      - name: Deploy Assets
        if: github.ref == 'refs/heads/master' && github.event_name == 'push'
        run: npm run deploy
        env:
          PROJECT_ID: data-test-terraform
          GOOGLE_CREDENTIALS: ~/gcloud.key

      - name: Setup Terraform
        uses: hashicorp/setup-terraform@v1

      - name: Terraform Init
        if: github.ref == 'refs/heads/master' && github.event_name == 'push'
        run: terraform init
        env:
          PROJECT_ID: data-test-terraform
          GOOGLE_CREDENTIALS: gcloud.key

      - name: Terraform Format
        run: terraform fmt -check

      - name: Terraform Plan
        if: github.ref == 'refs/heads/master' && github.event_name == 'push'
        run: terraform plan
        env:
          PROJECT_ID: data-test-terraform
          GOOGLE_CREDENTIALS: ${{secrets.GOOGLE_APPLICATION_CREDENTIALS}}

      - name: Google Run Update
        if: github.ref == 'refs/heads/master' && github.event_name == 'push'
        run: gcloud run deploy datapm-registry --project datapm-test-terraform --image gcr.io/datapm-test-terraform/datapm-registry --region us-central1 --platform managed
        env:
          PROJECT_ID: data-test-terraform
          GOOGLE_CREDENTIALS: ${{secrets.GOOGLE_APPLICATION_CREDENTIALS}}

      - name: Google Run Update
        if: github.ref == 'refs/heads/master' && github.event_name == 'push'
        run: gcloud run services update-traffic datapm-registry --project datapm-test-terraform --region us-central1 --platform managed --to-latest
        env:
          PROJECT_ID: data-test-terraform
          GOOGLE_CREDENTIALS: ${{secrets.GOOGLE_APPLICATION_CREDENTIALS}}

      - name: Publish Apollo Graphql Update
        if: github.ref == 'refs/heads/master' && github.event_name == 'push'
        run: npx apollo service:push --graph=datapm --key=${{secrets.APOLLO_KEY}} --variant=test --localSchemaFile=backend/dist/schema.gql,backend/dist/auth-schema.gql,backend/dist/user-schema.gql,backend/dist/api-key-schema.gql,backend/dist/images-schema.gql

      - name: Terraform Apply
        if: github.ref == 'refs/heads/master' && github.event_name == 'push'
        run: terraform apply -auto-approve
        env:
          PROJECT_ID: data-test-terraform
          GOOGLE_CREDENTIALS: ${{secrets.GOOGLE_APPLICATION_CREDENTIALS}}
=======
    buildAndDeploy:
        name: "Build And Deploy"
        runs-on: ubuntu-latest
        steps:
            - name: Checkout
              uses: actions/checkout@v2

            - name: Print npm verion
              run: npm --version

            - name: Print node verion
              run: node --version

            - name: Install Docker Build Dependencies
              run: npm install gulp

            # - name: Run Prettier linter
            #   uses: wearerequired/lint-action@v1.6.0
            #   with:
            #     github_token: ${{ secrets.github_token }}
            #     prettier: true

            - name: Build Docker Container
              run: npm run build

            - name: Write Credentials file
              if: github.ref == 'refs/heads/master' && github.event_name == 'push'
              run: echo $GOOGLE_CREDENTIALS > gcloud.key
              env:
                  PROJECT_ID: data-test-terraform
                  GOOGLE_CREDENTIALS: ${{secrets.GOOGLE_APPLICATION_CREDENTIALS}}

            - name: Authenticate to Google Cloud
              if: github.ref == 'refs/heads/master' && github.event_name == 'push'
              run: gcloud auth activate-service-account deployment@datapm-test-terraform.iam.gserviceaccount.com --key-file=gcloud.key

            - name: Authorize Docker
              if: github.ref == 'refs/heads/master' && github.event_name == 'push'
              run: gcloud auth configure-docker --quiet

            - name: Deploy Assets
              if: github.ref == 'refs/heads/master' && github.event_name == 'push'
              run: npm run deploy
              env:
                  PROJECT_ID: data-test-terraform
                  GOOGLE_CREDENTIALS: ~/gcloud.key

            - name: Setup Terraform
              uses: hashicorp/setup-terraform@v1

            - name: Terraform Init
              if: github.ref == 'refs/heads/master' && github.event_name == 'push'
              run: terraform init
              env:
                  PROJECT_ID: data-test-terraform
                  GOOGLE_CREDENTIALS: gcloud.key

            - name: Terraform Format
              run: terraform fmt -check

            - name: Terraform Plan
              if: github.ref == 'refs/heads/master' && github.event_name == 'push'
              run: terraform plan
              env:
                  PROJECT_ID: data-test-terraform
                  GOOGLE_CREDENTIALS: ${{secrets.GOOGLE_APPLICATION_CREDENTIALS}}

            - name: Google Run Update
              if: github.ref == 'refs/heads/master' && github.event_name == 'push'
              run: gcloud run deploy datapm-registry --project datapm-test-terraform --image gcr.io/datapm-test-terraform/datapm-registry --region us-central1 --platform managed
              env:
                  PROJECT_ID: data-test-terraform
                  GOOGLE_CREDENTIALS: ${{secrets.GOOGLE_APPLICATION_CREDENTIALS}}

            - name: Google Run Update
              if: github.ref == 'refs/heads/master' && github.event_name == 'push'
              run: gcloud run services update-traffic datapm-registry --project datapm-test-terraform --region us-central1 --platform managed --to-latest
              env:
                  PROJECT_ID: data-test-terraform
                  GOOGLE_CREDENTIALS: ${{secrets.GOOGLE_APPLICATION_CREDENTIALS}}

            - name: Publish Apollo Graphql Update
              if: github.ref == 'refs/heads/master' && github.event_name == 'push'
              run: npx apollo service:push --graph=datapm --key=${{secrets.APOLLO_KEY}} --variant=test --localSchemaFile=backend/dist/schema.gql,backend/dist/auth-schema.gql,backend/dist/user-schema.gql,backend/dist/api-key-schema.gql

            - name: Terraform Apply
              if: github.ref == 'refs/heads/master' && github.event_name == 'push'
              run: terraform apply -auto-approve
              env:
                  PROJECT_ID: data-test-terraform
                  GOOGLE_CREDENTIALS: ${{secrets.GOOGLE_APPLICATION_CREDENTIALS}}
>>>>>>> 5154ecd8
<|MERGE_RESOLUTION|>--- conflicted
+++ resolved
@@ -4,99 +4,6 @@
     push:
 
 jobs:
-<<<<<<< HEAD
-  buildAndDeploy:
-    name: "Build And Deploy"
-    runs-on: ubuntu-latest
-    steps:
-      - name: Checkout
-        uses: actions/checkout@v2
-
-      - name: Print npm verion
-        run: npm --version
-
-      - name: Print node verion
-        run: node --version
-
-      - name: Install Docker Build Dependencies
-        run: npm install gulp
-
-      # - name: Run Prettier linter
-      #   uses: wearerequired/lint-action@v1.6.0
-      #   with:
-      #     github_token: ${{ secrets.github_token }}
-      #     prettier: true
-
-      - name: Build Docker Container
-        run: npm run build
-
-      - name: Write Credentials file
-        if: github.ref == 'refs/heads/master' && github.event_name == 'push'
-        run: echo $GOOGLE_CREDENTIALS > gcloud.key
-        env:
-          PROJECT_ID: data-test-terraform
-          GOOGLE_CREDENTIALS: ${{secrets.GOOGLE_APPLICATION_CREDENTIALS}}
-
-      - name: Authenticate to Google Cloud
-        if: github.ref == 'refs/heads/master' && github.event_name == 'push'
-        run: gcloud auth activate-service-account deployment@datapm-test-terraform.iam.gserviceaccount.com --key-file=gcloud.key
-
-      - name: Authorize Docker
-        if: github.ref == 'refs/heads/master' && github.event_name == 'push'
-        run: gcloud auth configure-docker --quiet
-
-      - name: Deploy Assets
-        if: github.ref == 'refs/heads/master' && github.event_name == 'push'
-        run: npm run deploy
-        env:
-          PROJECT_ID: data-test-terraform
-          GOOGLE_CREDENTIALS: ~/gcloud.key
-
-      - name: Setup Terraform
-        uses: hashicorp/setup-terraform@v1
-
-      - name: Terraform Init
-        if: github.ref == 'refs/heads/master' && github.event_name == 'push'
-        run: terraform init
-        env:
-          PROJECT_ID: data-test-terraform
-          GOOGLE_CREDENTIALS: gcloud.key
-
-      - name: Terraform Format
-        run: terraform fmt -check
-
-      - name: Terraform Plan
-        if: github.ref == 'refs/heads/master' && github.event_name == 'push'
-        run: terraform plan
-        env:
-          PROJECT_ID: data-test-terraform
-          GOOGLE_CREDENTIALS: ${{secrets.GOOGLE_APPLICATION_CREDENTIALS}}
-
-      - name: Google Run Update
-        if: github.ref == 'refs/heads/master' && github.event_name == 'push'
-        run: gcloud run deploy datapm-registry --project datapm-test-terraform --image gcr.io/datapm-test-terraform/datapm-registry --region us-central1 --platform managed
-        env:
-          PROJECT_ID: data-test-terraform
-          GOOGLE_CREDENTIALS: ${{secrets.GOOGLE_APPLICATION_CREDENTIALS}}
-
-      - name: Google Run Update
-        if: github.ref == 'refs/heads/master' && github.event_name == 'push'
-        run: gcloud run services update-traffic datapm-registry --project datapm-test-terraform --region us-central1 --platform managed --to-latest
-        env:
-          PROJECT_ID: data-test-terraform
-          GOOGLE_CREDENTIALS: ${{secrets.GOOGLE_APPLICATION_CREDENTIALS}}
-
-      - name: Publish Apollo Graphql Update
-        if: github.ref == 'refs/heads/master' && github.event_name == 'push'
-        run: npx apollo service:push --graph=datapm --key=${{secrets.APOLLO_KEY}} --variant=test --localSchemaFile=backend/dist/schema.gql,backend/dist/auth-schema.gql,backend/dist/user-schema.gql,backend/dist/api-key-schema.gql,backend/dist/images-schema.gql
-
-      - name: Terraform Apply
-        if: github.ref == 'refs/heads/master' && github.event_name == 'push'
-        run: terraform apply -auto-approve
-        env:
-          PROJECT_ID: data-test-terraform
-          GOOGLE_CREDENTIALS: ${{secrets.GOOGLE_APPLICATION_CREDENTIALS}}
-=======
     buildAndDeploy:
         name: "Build And Deploy"
         runs-on: ubuntu-latest
@@ -180,12 +87,11 @@
 
             - name: Publish Apollo Graphql Update
               if: github.ref == 'refs/heads/master' && github.event_name == 'push'
-              run: npx apollo service:push --graph=datapm --key=${{secrets.APOLLO_KEY}} --variant=test --localSchemaFile=backend/dist/schema.gql,backend/dist/auth-schema.gql,backend/dist/user-schema.gql,backend/dist/api-key-schema.gql
+              run: npx apollo service:push --graph=datapm --key=${{secrets.APOLLO_KEY}} --variant=test --localSchemaFile=backend/dist/schema.gql,backend/dist/auth-schema.gql,backend/dist/user-schema.gql,backend/dist/api-key-schema.gql,backend/dist/images-schema.gql
 
             - name: Terraform Apply
               if: github.ref == 'refs/heads/master' && github.event_name == 'push'
               run: terraform apply -auto-approve
               env:
                   PROJECT_ID: data-test-terraform
-                  GOOGLE_CREDENTIALS: ${{secrets.GOOGLE_APPLICATION_CREDENTIALS}}
->>>>>>> 5154ecd8
+                  GOOGLE_CREDENTIALS: ${{secrets.GOOGLE_APPLICATION_CREDENTIALS}}