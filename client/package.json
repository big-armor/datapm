--- conflicted
+++ resolved
@@ -6,11 +6,7 @@
         "url": "git+https://github.com/big-armor/datapm.git",
         "directory": "client"
     },
-<<<<<<< HEAD
     "version": "0.32.1",
-=======
-    "version": "0.31.39",
->>>>>>> 2723526e
     "engines": {
         "node": ">=16.14.2",
         "npm": ">=8.1.2"
