--- conflicted
+++ resolved
@@ -43,10 +43,6 @@
   return spawnAndLog("rm", ["-rf", "backend/node_modules", "frontend/node_modules","docs/website/node_modules"]);
 }
 
-function removeNodeModules() {
-  return spawnAndLog("rm", ["-rf", "backend/node_modules", "frontend/node_modules"]);
-}
-
 function buildDockerImage() {
   return spawnAndLog("docker", ["build","-t","datapm-registry", ".", "-f", "docker/Dockerfile", "--no-cache"])
 }
@@ -80,11 +76,8 @@
   installFrontendDepdendencies,
   buildFrontend,
   testFrontend,
-<<<<<<< HEAD
-=======
   installDocsDepdendencies,
   buildDocs,
->>>>>>> 5b573fbd
   removeNodeModules,
   buildDockerImage
 );
